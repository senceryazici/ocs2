--- conflicted
+++ resolved
@@ -8,16 +8,8 @@
 
 class CommonCppAdNoParameterFixture : public ::testing::Test {
  public:
-<<<<<<< HEAD
-  using ad_base_t = CppAD::cg::CG<scalar_t>;
-  using ad_t = CppAD::AD<ad_base_t>;
-  using ad_fun_t = CppAD::ADFun<ad_base_t>;
-  using ad_vector_t = CppAdInterface::ad_vector_t;
-=======
-  using ad_dynamic_vector_t = ocs2::CppAdInterface::ad_dynamic_vector_t;
-  using dynamic_vector_t = ocs2::dynamic_vector_t;
-  using dynamic_matrix_t = ocs2::dynamic_matrix_t;
->>>>>>> f80c23a5
+  using ad_fun_t = ocs2::CppAdInterface::ad_fun_t;
+  using ad_vector_t = ocs2::CppAdInterface::ad_vector_t;
 
   const size_t variableDim_ = 3;
   const size_t rangeDim_ = 1;
@@ -75,17 +67,8 @@
 
 class CommonCppAdParameterizedFixture : public ::testing::Test {
  public:
-<<<<<<< HEAD
-  using ad_base_t = CppAD::cg::CG<scalar_t>;
-  using ad_t = CppAD::AD<ad_base_t>;
-  using ad_fun_t = CppAD::ADFun<ad_base_t>;
-  using ad_vector_t = CppAdInterface::ad_vector_t;
-=======
   using ad_fun_t = ocs2::CppAdInterface::ad_fun_t;
-  using ad_dynamic_vector_t = ocs2::CppAdInterface::ad_dynamic_vector_t;
-  using dynamic_vector_t = ocs2::dynamic_vector_t;
-  using dynamic_matrix_t = ocs2::dynamic_matrix_t;
->>>>>>> f80c23a5
+  using ad_vector_t = ocs2::CppAdInterface::ad_vector_t;
 
   const size_t variableDim_ = 2;
   const size_t rangeDim_ = 2;
