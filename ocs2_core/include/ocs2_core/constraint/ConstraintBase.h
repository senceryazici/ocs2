/******************************************************************************
Copyright (c) 2017, Farbod Farshidian. All rights reserved.

Redistribution and use in source and binary forms, with or without
modification, are permitted provided that the following conditions are met:

* Redistributions of source code must retain the above copyright notice, this
  list of conditions and the following disclaimer.

* Redistributions in binary form must reproduce the above copyright notice,
  this list of conditions and the following disclaimer in the documentation
  and/or other materials provided with the distribution.

* Neither the name of the copyright holder nor the names of its
  contributors may be used to endorse or promote products derived from
  this software without specific prior written permission.

THIS SOFTWARE IS PROVIDED BY THE COPYRIGHT HOLDERS AND CONTRIBUTORS "AS IS"
AND ANY EXPRESS OR IMPLIED WARRANTIES, INCLUDING, BUT NOT LIMITED TO, THE
IMPLIED WARRANTIES OF MERCHANTABILITY AND FITNESS FOR A PARTICULAR PURPOSE ARE
DISCLAIMED. IN NO EVENT SHALL THE COPYRIGHT HOLDER OR CONTRIBUTORS BE LIABLE
FOR ANY DIRECT, INDIRECT, INCIDENTAL, SPECIAL, EXEMPLARY, OR CONSEQUENTIAL
DAMAGES (INCLUDING, BUT NOT LIMITED TO, PROCUREMENT OF SUBSTITUTE GOODS OR
SERVICES; LOSS OF USE, DATA, OR PROFITS; OR BUSINESS INTERRUPTION) HOWEVER
CAUSED AND ON ANY THEORY OF LIABILITY, WHETHER IN CONTRACT, STRICT LIABILITY,
OR TORT (INCLUDING NEGLIGENCE OR OTHERWISE) ARISING IN ANY WAY OUT OF THE USE
OF THIS SOFTWARE, EVEN IF ADVISED OF THE POSSIBILITY OF SUCH DAMAGE.
******************************************************************************/

#ifndef CONSTRAINTBASE_OCS2_H_
#define CONSTRAINTBASE_OCS2_H_

#include <memory>
#include <cstring>

#include "ocs2_core/Dimensions.h"
#include "ocs2_core/logic/rules/LogicRulesBase.h"
#include "ocs2_core/logic/rules/NullLogicRules.h"
#include "ocs2_core/logic/machine/LogicRulesMachine.h"

namespace ocs2{

/**
 * Base class for the constraints and its Derivatives. The linearized constraints are defined as: \n
 *
 * - Linearized state-input constraints:       \f$ C(t) \delta x + D(t) \delta u + e(t) = 0 \f$ \n
 * - Linearized only-state constraints:        \f$ F(t) \delta x + h(t) = 0 \f$ \n
 * - Linearized only-state final constraints:  \f$ F_f(t) \delta x + h_f(t) = 0 \f$
 *
 * @tparam STATE_DIM: Dimension of the state space.
 * @tparam INPUT_DIM: Dimension of the control input space.
 * @tparam LOGIC_RULES_T: Logic Rules type (default NullLogicRules).
 */
template <size_t STATE_DIM, size_t INPUT_DIM, class LOGIC_RULES_T=NullLogicRules>
class ConstraintBase
{
public:
	EIGEN_MAKE_ALIGNED_OPERATOR_NEW
<<<<<<< HEAD
	static_assert(std::is_base_of<LogicRulesBase<LOGIC_RULES_T::state_dim_, LOGIC_RULES_T::input_dim_>, LOGIC_RULES_T>::value,
=======
	static_assert(std::is_base_of<LogicRulesBase, LOGIC_RULES_T>::value,
>>>>>>> 1a0f6b76
			"LOGIC_RULES_T must inherit from LogicRulesBase");

	typedef std::shared_ptr<ConstraintBase<STATE_DIM, INPUT_DIM, LOGIC_RULES_T> > Ptr;
	typedef std::shared_ptr<const ConstraintBase<STATE_DIM, INPUT_DIM, LOGIC_RULES_T> > ConstPtr;

	typedef Dimensions<STATE_DIM, INPUT_DIM> DIMENSIONS;
	typedef typename DIMENSIONS::scalar_t scalar_t;
	typedef typename DIMENSIONS::state_vector_t   state_vector_t;
	typedef typename DIMENSIONS::input_vector_t input_vector_t;
	typedef typename DIMENSIONS::state_matrix_t   state_matrix_t;
	typedef typename DIMENSIONS::state_input_matrix_t 	state_input_matrix_t;
	typedef typename DIMENSIONS::constraint1_vector_t 	constraint1_vector_t;
	typedef typename DIMENSIONS::constraint2_vector_t 	constraint2_vector_t;
	typedef typename DIMENSIONS::constraint1_state_matrix_t   constraint1_state_matrix_t;
	typedef typename DIMENSIONS::constraint1_input_matrix_t constraint1_input_matrix_t;
	typedef typename DIMENSIONS::constraint2_state_matrix_t   constraint2_state_matrix_t;

	/**
	 * Default constructor
	 */
	ConstraintBase() = default;

	/**
	 * Default copy constructor
	 */
	ConstraintBase(const ConstraintBase& rhs) = default;

	/**
	 * Default destructor
	 */
	virtual ~ConstraintBase() = default;

	/**
	 * Sets the current time, state, and control inout.
	 *
	 * @param [in] t: Current time.
	 * @param [in] x: Current state.
	 * @param [in] u: Current input.
	 */
	virtual void setCurrentStateAndControl(
			const scalar_t& t,
			const state_vector_t& x,
			const input_vector_t& u) {
		t_ = t;
		x_ = x;
		u_ = u;
	}

	/**
	 * Initializes the system Constraints.
	 *
	 * @param [in] logicRulesMachine: A class which contains and parse the logic rules e.g
	 * method findActiveSubsystemHandle returns a Lambda expression which can be used to
	 * find the ID of the current active subsystem.
	 * @param [in] partitionIndex: index of the time partition.
	 * @param [in] algorithmName: The algorithm that class this class (default not defined).
	 */
	virtual void initializeModel(
<<<<<<< HEAD
			LogicRulesMachine<LOGIC_RULES_T::state_dim_, LOGIC_RULES_T::input_dim_, LOGIC_RULES_T>& logicRulesMachine,
=======
			LogicRulesMachine<LOGIC_RULES_T>& logicRulesMachine,
>>>>>>> 1a0f6b76
			const size_t& partitionIndex,
			const char* algorithmName = nullptr)
	{}

	/**
	 * Returns pointer to the class.
	 *
	 * @return A raw pointer to the class.
	 */
	virtual ConstraintBase<STATE_DIM, INPUT_DIM, LOGIC_RULES_T>* clone() const {

		return new ConstraintBase<STATE_DIM, INPUT_DIM, LOGIC_RULES_T>(*this);
	}

	/**
	 * Computes the state-input equality constraints.
	 *
	 * @param [out] e: The state-input equality constraints value.
	 */
	virtual void getConstraint1(constraint1_vector_t& e)  {}

	/**
	 * Get the number of state-input active equality constraints.
	 *
	 * @param [in] time: time.
	 * @return number of state-input active equality constraints.
	 */
	virtual size_t numStateInputConstraint(const scalar_t& time) {

		return 0;
	}

	/**
	 * get the state-only equality constraints.
	 *
	 * @param [out] h: The state-only (in)equality constraints value.
	 */
	virtual void getConstraint2(constraint2_vector_t& h) {}

	/**
	 * Get the number of state-only active equality constraints.
	 *
	 * @param [in] time: time.
	 * @return number of state-only active (in)equality constraints.
	 */
	virtual size_t numStateOnlyConstraint(const scalar_t& time) {

		return 0;
	}

	/**
	 * Compute the final state-only equality constraints.
	 *
	 * @param [out] h_f: The final state-only (in)equality constraints value.
	 */
	virtual void getFinalConstraint2(constraint2_vector_t& h_f) {}

	/**
	 * Get the number of final state-only active (in)equality constraints.
	 *
	 * @param [in] time: time.
	 * @return number of final state-only active equality constraints.
	 */
	virtual size_t numStateOnlyFinalConstraint(const scalar_t& time) {

		return 0;
	}

	/**
	 * The C matrix at a given operating point for the linearized state-input constraints,
	 * \f$ C(t) \delta x + D(t) \delta u + e(t) = 0 \f$.
	 *
	 * @param [out] C: \f$ C(t) \f$ matrix.
	 */
	virtual void getConstraint1DerivativesState(constraint1_state_matrix_t& C) {}

	/**
	 * The D matrix at a given operating point for the linearized state-input constraints,
	 * \f$ C(t) \delta x + D(t) \delta u + e(t) = 0 \f$.
	 *
	 * @param [out] D: \f$ D(t) \f$ matrix.
	 */
	virtual void getConstraint1DerivativesControl(constraint1_input_matrix_t& D) {}

	/**
	 * The F matrix at a given operating point for the linearized state-only constraints,
	 * \f$ F(t) \delta x + h(t) = 0 \f$.
	 *
	 * @param [out] F: \f$ F(t) \f$ matrix.
	 */
	virtual void getConstraint2DerivativesState(constraint2_state_matrix_t& F) {}

	/**
	 * The F matrix at a given operating point for the linearized terminal state-only constraints,
	 * \f$ F_f(t) \delta x + h_f(t) = 0 \f$.
	 *
	 * @param [out] F_f: \f$ F_f(t) \f$ matrix.
	 */
	virtual void getFinalConstraint2DerivativesState(constraint2_state_matrix_t& F_f) {}

protected:
	scalar_t t_;
	state_vector_t x_;
	input_vector_t u_;
};

} // namespace ocs2

#endif /* CONSTRAINTBASE_OCS2_H_ */<|MERGE_RESOLUTION|>--- conflicted
+++ resolved
@@ -56,11 +56,7 @@
 {
 public:
 	EIGEN_MAKE_ALIGNED_OPERATOR_NEW
-<<<<<<< HEAD
-	static_assert(std::is_base_of<LogicRulesBase<LOGIC_RULES_T::state_dim_, LOGIC_RULES_T::input_dim_>, LOGIC_RULES_T>::value,
-=======
 	static_assert(std::is_base_of<LogicRulesBase, LOGIC_RULES_T>::value,
->>>>>>> 1a0f6b76
 			"LOGIC_RULES_T must inherit from LogicRulesBase");
 
 	typedef std::shared_ptr<ConstraintBase<STATE_DIM, INPUT_DIM, LOGIC_RULES_T> > Ptr;
@@ -119,11 +115,7 @@
 	 * @param [in] algorithmName: The algorithm that class this class (default not defined).
 	 */
 	virtual void initializeModel(
-<<<<<<< HEAD
-			LogicRulesMachine<LOGIC_RULES_T::state_dim_, LOGIC_RULES_T::input_dim_, LOGIC_RULES_T>& logicRulesMachine,
-=======
 			LogicRulesMachine<LOGIC_RULES_T>& logicRulesMachine,
->>>>>>> 1a0f6b76
 			const size_t& partitionIndex,
 			const char* algorithmName = nullptr)
 	{}
