--- conflicted
+++ resolved
@@ -80,21 +80,14 @@
 
   StateSoftConstraint* clone() const override;
 
-<<<<<<< HEAD
   bool isActive(scalar_t time) const override;
 
-  scalar_t getValue(scalar_t time, const vector_t& state, const CostDesiredTrajectories& /* desiredTrajectory */,
+  scalar_t getValue(scalar_t time, const vector_t& state, const TargetTrajectories& /* targetTrajectories */,
                     const PreComputation& preComp) const override;
 
   ScalarFunctionQuadraticApproximation getQuadraticApproximation(scalar_t time, const vector_t& state,
-                                                                 const CostDesiredTrajectories& /* desiredTrajectory */,
+                                                                 const TargetTrajectories& /* targetTrajectories */,
                                                                  const PreComputation& preComp) const override;
-=======
-  scalar_t getValue(scalar_t time, const vector_t& state, const TargetTrajectories& /* targetTrajectories */) const override;
-
-  ScalarFunctionQuadraticApproximation getQuadraticApproximation(scalar_t time, const vector_t& state,
-                                                                 const TargetTrajectories& /* targetTrajectories */) const override;
->>>>>>> 4d1dc884
 
  private:
   StateSoftConstraint(const StateSoftConstraint& other);
