/******************************************************************************
Copyright (c) 2020, Farbod Farshidian. All rights reserved.

Redistribution and use in source and binary forms, with or without
modification, are permitted provided that the following conditions are met:

* Redistributions of source code must retain the above copyright notice, this
  list of conditions and the following disclaimer.

* Redistributions in binary form must reproduce the above copyright notice,
  this list of conditions and the following disclaimer in the documentation
  and/or other materials provided with the distribution.

* Neither the name of the copyright holder nor the names of its
  contributors may be used to endorse or promote products derived from
  this software without specific prior written permission.

THIS SOFTWARE IS PROVIDED BY THE COPYRIGHT HOLDERS AND CONTRIBUTORS "AS IS"
AND ANY EXPRESS OR IMPLIED WARRANTIES, INCLUDING, BUT NOT LIMITED TO, THE
IMPLIED WARRANTIES OF MERCHANTABILITY AND FITNESS FOR A PARTICULAR PURPOSE ARE
DISCLAIMED. IN NO EVENT SHALL THE COPYRIGHT HOLDER OR CONTRIBUTORS BE LIABLE
FOR ANY DIRECT, INDIRECT, INCIDENTAL, SPECIAL, EXEMPLARY, OR CONSEQUENTIAL
DAMAGES (INCLUDING, BUT NOT LIMITED TO, PROCUREMENT OF SUBSTITUTE GOODS OR
SERVICES; LOSS OF USE, DATA, OR PROFITS; OR BUSINESS INTERRUPTION) HOWEVER
CAUSED AND ON ANY THEORY OF LIABILITY, WHETHER IN CONTRACT, STRICT LIABILITY,
OR TORT (INCLUDING NEGLIGENCE OR OTHERWISE) ARISING IN ANY WAY OUT OF THE USE
OF THIS SOFTWARE, EVEN IF ADVISED OF THE POSSIBILITY OF SUCH DAMAGE.
******************************************************************************/

#pragma once

#include <functional>
#include <memory>

#include <ocs2_core/Types.h>
#include <ocs2_core/model_data/ModelDataBase.h>

namespace ocs2 {

/**
 * The base class for autonomous system dynamics.
 */
class OdeBase {
 public:
<<<<<<< HEAD
  // TODO(mspieler): change to our convention using return by value.
  // system interface for boost::odeint
  using system_func_t = std::function<void(const vector_t& x, vector_t& dxdt, scalar_t t)>;
=======
  EIGEN_MAKE_ALIGNED_OPERATOR_NEW

  using DIMENSIONS = Dimensions<STATE_DIM, 0>;
  using scalar_t = typename DIMENSIONS::scalar_t;
  using state_vector_t = typename DIMENSIONS::state_vector_t;
  using dynamic_vector_t = typename DIMENSIONS::dynamic_vector_t;
  using model_data_array_t = ModelDataBase::array_t;
>>>>>>> f80c23a5

  static constexpr size_t DEFAULT_MODEL_DATA_CACHE_SIZE = 7;

  /**
   * Constructor.
   */
<<<<<<< HEAD
  OdeBase();
=======
  OdeBase() { modelDataArray_.reserve(DEFAULT_MODEL_DATA_CACHE_SIZE); }
>>>>>>> f80c23a5

  /**
   * Default destructor
   */
  virtual ~OdeBase() = default;

  /**
   * Copy constructor
   */
<<<<<<< HEAD
  system_func_t systemFunction();
=======
  OdeBase(const OdeBase& rhs) : numFunctionCalls_(0) {}
>>>>>>> f80c23a5

  /**
   * Gets the number of function calls.
   *
   * @return size_t: number of function calls
   */
  int getNumFunctionCalls() const;

  /**
   * Resets the number of function calls to zero.
   *
   */
  void resetNumFunctionCalls();

  /**
   * Returns model data array begin() iterator
   * @return modelDataArray_.begin()
   */
  std::vector<ModelDataBase>::iterator beginModelDataIterator();

  /**
   * Returns model data array end() iterator
   * @return modelDataArray_.end()
   */
  std::vector<ModelDataBase>::iterator endModelDataIterator();

  /**
   * Append model data array.
   * @return reference to new element.
   */
  ModelDataBase& modelDataEmplaceBack();

  /**
   * Clear model data array.
   */
  void clearModelDataArray();

  /**
   * Computes the autonomous system dynamics.
   * @param [in] t: Current time.
   * @param [in] x: Current state.
   * @return Current state time derivative
   */
  virtual vector_t computeFlowMap(scalar_t t, const vector_t& x) = 0;

  /**
   * State map at the transition time
   *
   * @param [in] time: transition time
   * @param [in] state: transition state
   * @return mapped state after transition
   */
  virtual vector_t computeJumpMap(scalar_t time, const vector_t& state);

  /**
   * Interface method to the guard surfaces.
   *
   * @param [in] time: transition time
   * @param [in] state: transition state
   * @return An array of guard surfaces values
   */
  virtual vector_t computeGuardSurfaces(scalar_t time, const vector_t& state);

 protected:
<<<<<<< HEAD
  int numFunctionCalls_;
  system_func_t systemFunction_;
  std::vector<ModelDataBase> modelDataArray_;
=======
  int numFunctionCalls_ = 0;
  model_data_array_t modelDataArray_;
>>>>>>> f80c23a5
};

}  // namespace ocs2<|MERGE_RESOLUTION|>--- conflicted
+++ resolved
@@ -42,30 +42,12 @@
  */
 class OdeBase {
  public:
-<<<<<<< HEAD
-  // TODO(mspieler): change to our convention using return by value.
-  // system interface for boost::odeint
-  using system_func_t = std::function<void(const vector_t& x, vector_t& dxdt, scalar_t t)>;
-=======
-  EIGEN_MAKE_ALIGNED_OPERATOR_NEW
-
-  using DIMENSIONS = Dimensions<STATE_DIM, 0>;
-  using scalar_t = typename DIMENSIONS::scalar_t;
-  using state_vector_t = typename DIMENSIONS::state_vector_t;
-  using dynamic_vector_t = typename DIMENSIONS::dynamic_vector_t;
-  using model_data_array_t = ModelDataBase::array_t;
->>>>>>> f80c23a5
-
   static constexpr size_t DEFAULT_MODEL_DATA_CACHE_SIZE = 7;
 
   /**
    * Constructor.
    */
-<<<<<<< HEAD
-  OdeBase();
-=======
   OdeBase() { modelDataArray_.reserve(DEFAULT_MODEL_DATA_CACHE_SIZE); }
->>>>>>> f80c23a5
 
   /**
    * Default destructor
@@ -75,11 +57,7 @@
   /**
    * Copy constructor
    */
-<<<<<<< HEAD
-  system_func_t systemFunction();
-=======
   OdeBase(const OdeBase& rhs) : numFunctionCalls_(0) {}
->>>>>>> f80c23a5
 
   /**
    * Gets the number of function calls.
@@ -144,14 +122,8 @@
   virtual vector_t computeGuardSurfaces(scalar_t time, const vector_t& state);
 
  protected:
-<<<<<<< HEAD
-  int numFunctionCalls_;
-  system_func_t systemFunction_;
+  int numFunctionCalls_ = 0;
   std::vector<ModelDataBase> modelDataArray_;
-=======
-  int numFunctionCalls_ = 0;
-  model_data_array_t modelDataArray_;
->>>>>>> f80c23a5
 };
 
 }  // namespace ocs2