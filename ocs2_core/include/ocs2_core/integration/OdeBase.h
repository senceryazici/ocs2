--- conflicted
+++ resolved
@@ -52,28 +52,16 @@
   using scalar_t = typename DIMENSIONS::scalar_t;
   using state_vector_t = typename DIMENSIONS::state_vector_t;
   using dynamic_vector_t = typename DIMENSIONS::dynamic_vector_t;
-<<<<<<< HEAD
-  using system_func_t = std::function<void(const state_vector_t& x, state_vector_t& dxdt, scalar_t t)>;
   using model_data_array_t = ModelDataBase::array_t;
 
   static constexpr size_t DEFAULT_MODEL_DATA_CACHE_SIZE = 7;
-=======
->>>>>>> d146624a
 
   /**
    * Constructor.
    */
-<<<<<<< HEAD
-  OdeBase() : numFunctionCalls_(0) {
+  OdeBase() {
     modelDataArray_.reserve(DEFAULT_MODEL_DATA_CACHE_SIZE);
-    systemFunction_ = [this](const state_vector_t& x, state_vector_t& dxdt, scalar_t t) {
-      numFunctionCalls_++;
-      computeFlowMap(t, x, dxdt);
-    };
   }
-=======
-  OdeBase() = default;
->>>>>>> d146624a
 
   /**
    * Default destructor
@@ -83,7 +71,7 @@
   /**
    * Copy constructor
    */
-  OdeBase(const OdeBase& rhs) = default;
+  OdeBase(const OdeBase& rhs) : numFunctionCalls_(0) {}
 
   /**
    * Gets the number of function calls.
@@ -155,13 +143,8 @@
   }
 
  protected:
-<<<<<<< HEAD
-  int numFunctionCalls_;
-  system_func_t systemFunction_;
+  int numFunctionCalls_ = 0;
   model_data_array_t modelDataArray_;
-=======
-  int numFunctionCalls_ = 0;
->>>>>>> d146624a
 };
 
 }  // namespace ocs2