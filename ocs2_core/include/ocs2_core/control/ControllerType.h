#pragma once

namespace ocs2 {

/**
 * Enum class for specifying controller type
 */
<<<<<<< HEAD
enum class ControllerType { UNKNOWN, FEEDFORWARD, LINEAR, PATH_INTEGRAL };
=======
enum class ControllerType{
  UNKNOWN,
  FEEDFORWARD,
  LINEAR,
  NETWORK
};
>>>>>>> 6645c559

}  // namespace ocs2<|MERGE_RESOLUTION|>--- conflicted
+++ resolved
@@ -5,15 +5,6 @@
 /**
  * Enum class for specifying controller type
  */
-<<<<<<< HEAD
-enum class ControllerType { UNKNOWN, FEEDFORWARD, LINEAR, PATH_INTEGRAL };
-=======
-enum class ControllerType{
-  UNKNOWN,
-  FEEDFORWARD,
-  LINEAR,
-  NETWORK
-};
->>>>>>> 6645c559
+enum class ControllerType { UNKNOWN, FEEDFORWARD, LINEAR, PATH_INTEGRAL, NETWORK };
 
 }  // namespace ocs2