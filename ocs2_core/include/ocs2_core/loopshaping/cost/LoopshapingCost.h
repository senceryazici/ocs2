/******************************************************************************
<<<<<<< HEAD
Copyright (c) 2020, Ruben Grandia. All rights reserved.
=======
Copyright (c) 2020, Farbod Farshidian. All rights reserved.
>>>>>>> 4d1dc884

Redistribution and use in source and binary forms, with or without
modification, are permitted provided that the following conditions are met:

* Redistributions of source code must retain the above copyright notice, this
  list of conditions and the following disclaimer.

* Redistributions in binary form must reproduce the above copyright notice,
  this list of conditions and the following disclaimer in the documentation
  and/or other materials provided with the distribution.

* Neither the name of the copyright holder nor the names of its
  contributors may be used to endorse or promote products derived from
  this software without specific prior written permission.

THIS SOFTWARE IS PROVIDED BY THE COPYRIGHT HOLDERS AND CONTRIBUTORS "AS IS"
AND ANY EXPRESS OR IMPLIED WARRANTIES, INCLUDING, BUT NOT LIMITED TO, THE
IMPLIED WARRANTIES OF MERCHANTABILITY AND FITNESS FOR A PARTICULAR PURPOSE ARE
DISCLAIMED. IN NO EVENT SHALL THE COPYRIGHT HOLDER OR CONTRIBUTORS BE LIABLE
FOR ANY DIRECT, INDIRECT, INCIDENTAL, SPECIAL, EXEMPLARY, OR CONSEQUENTIAL
DAMAGES (INCLUDING, BUT NOT LIMITED TO, PROCUREMENT OF SUBSTITUTE GOODS OR
SERVICES; LOSS OF USE, DATA, OR PROFITS; OR BUSINESS INTERRUPTION) HOWEVER
CAUSED AND ON ANY THEORY OF LIABILITY, WHETHER IN CONTRACT, STRICT LIABILITY,
OR TORT (INCLUDING NEGLIGENCE OR OTHERWISE) ARISING IN ANY WAY OUT OF THE USE
OF THIS SOFTWARE, EVEN IF ADVISED OF THE POSSIBILITY OF SUCH DAMAGE.
******************************************************************************/

#pragma once

#include <memory>

#include <ocs2_core/cost/StateCostCollection.h>
#include <ocs2_core/cost/StateInputCostCollection.h>
#include <ocs2_core/loopshaping/LoopshapingDefinition.h>

namespace ocs2 {
namespace LoopshapingCost {

/** Factory for Loopshaping state-only cost wrapper */
std::unique_ptr<StateCostCollection> create(const StateCostCollection& systemCost,
                                            std::shared_ptr<LoopshapingDefinition> loopshapingDefinition);

/** Factory for Loopshaping state-input cost wrapper */
std::unique_ptr<StateInputCostCollection> create(const StateInputCostCollection& systemCost,
                                                 std::shared_ptr<LoopshapingDefinition> loopshapingDefinition);

<<<<<<< HEAD
}  // namespace LoopshapingCost
=======
  void setTargetTrajectoriesPtr(const TargetTrajectories* targetTrajectoriesPtr) override;
  scalar_t cost(scalar_t t, const vector_t& x, const vector_t& u) override;
  scalar_t finalCost(scalar_t t, const vector_t& x) override;
  ScalarFunctionQuadraticApproximation finalCostQuadraticApproximation(scalar_t t, const vector_t& x) override;
  scalar_t costDerivativeTime(scalar_t t, const vector_t& x, const vector_t& u) override;
  scalar_t finalCostDerivativeTime(scalar_t t, const vector_t& x) override;

 protected:
  LoopshapingCost(const CostFunctionBase& systemCost, std::shared_ptr<LoopshapingDefinition> loopshapingDefinition)
      : CostFunctionBase(), systemCost_(systemCost.clone()), loopshapingDefinition_(std::move(loopshapingDefinition)) {}

  std::unique_ptr<CostFunctionBase> systemCost_;
  std::shared_ptr<LoopshapingDefinition> loopshapingDefinition_;

  using CostFunctionBase::targetTrajectoriesPtr_;
};

>>>>>>> 4d1dc884
}  // namespace ocs2<|MERGE_RESOLUTION|>--- conflicted
+++ resolved
@@ -1,9 +1,5 @@
 /******************************************************************************
-<<<<<<< HEAD
-Copyright (c) 2020, Ruben Grandia. All rights reserved.
-=======
 Copyright (c) 2020, Farbod Farshidian. All rights reserved.
->>>>>>> 4d1dc884
 
 Redistribution and use in source and binary forms, with or without
 modification, are permitted provided that the following conditions are met:
@@ -50,25 +46,5 @@
 std::unique_ptr<StateInputCostCollection> create(const StateInputCostCollection& systemCost,
                                                  std::shared_ptr<LoopshapingDefinition> loopshapingDefinition);
 
-<<<<<<< HEAD
 }  // namespace LoopshapingCost
-=======
-  void setTargetTrajectoriesPtr(const TargetTrajectories* targetTrajectoriesPtr) override;
-  scalar_t cost(scalar_t t, const vector_t& x, const vector_t& u) override;
-  scalar_t finalCost(scalar_t t, const vector_t& x) override;
-  ScalarFunctionQuadraticApproximation finalCostQuadraticApproximation(scalar_t t, const vector_t& x) override;
-  scalar_t costDerivativeTime(scalar_t t, const vector_t& x, const vector_t& u) override;
-  scalar_t finalCostDerivativeTime(scalar_t t, const vector_t& x) override;
-
- protected:
-  LoopshapingCost(const CostFunctionBase& systemCost, std::shared_ptr<LoopshapingDefinition> loopshapingDefinition)
-      : CostFunctionBase(), systemCost_(systemCost.clone()), loopshapingDefinition_(std::move(loopshapingDefinition)) {}
-
-  std::unique_ptr<CostFunctionBase> systemCost_;
-  std::shared_ptr<LoopshapingDefinition> loopshapingDefinition_;
-
-  using CostFunctionBase::targetTrajectoriesPtr_;
-};
-
->>>>>>> 4d1dc884
 }  // namespace ocs2