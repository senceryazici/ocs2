--- conflicted
+++ resolved
@@ -74,17 +74,9 @@
   VectorFunctionLinearApproximation getLinearApproximation(scalar_t time, const vector_t& state,
                                                            const PreComputation& preComputation) const final;
 
-<<<<<<< HEAD
-  /** Caches the pointer to the pinocchio interface. */
-  void setPinocchioInterface(PinocchioInterface& pinocchioInterface) {
-    pinocchioInterfacePtr_ = &pinocchioInterface;
-    mappingPtr_->setPinocchioInterface(pinocchioInterface);
-  }
-=======
  protected:
   /** Get the pinocchio interface updated with the requested computation. */
   virtual const PinocchioInterface& getPinocchioInterface(const PreComputation& preComputation) const = 0;
->>>>>>> 38f0d07c
 
   SelfCollisionConstraint(const SelfCollisionConstraint& rhs);
 
