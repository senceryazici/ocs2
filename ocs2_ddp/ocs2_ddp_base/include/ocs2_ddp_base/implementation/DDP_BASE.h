/******************************************************************************
Copyright (c) 2017, Farbod Farshidian. All rights reserved.

Redistribution and use in source and binary forms, with or without
modification, are permitted provided that the following conditions are met:

* Redistributions of source code must retain the above copyright notice, this
  list of conditions and the following disclaimer.

* Redistributions in binary form must reproduce the above copyright notice,
  this list of conditions and the following disclaimer in the documentation
  and/or other materials provided with the distribution.

* Neither the name of the copyright holder nor the names of its
  contributors may be used to endorse or promote products derived from
  this software without specific prior written permission.

THIS SOFTWARE IS PROVIDED BY THE COPYRIGHT HOLDERS AND CONTRIBUTORS "AS IS"
AND ANY EXPRESS OR IMPLIED WARRANTIES, INCLUDING, BUT NOT LIMITED TO, THE
IMPLIED WARRANTIES OF MERCHANTABILITY AND FITNESS FOR A PARTICULAR PURPOSE ARE
DISCLAIMED. IN NO EVENT SHALL THE COPYRIGHT HOLDER OR CONTRIBUTORS BE LIABLE
FOR ANY DIRECT, INDIRECT, INCIDENTAL, SPECIAL, EXEMPLARY, OR CONSEQUENTIAL
DAMAGES (INCLUDING, BUT NOT LIMITED TO, PROCUREMENT OF SUBSTITUTE GOODS OR
SERVICES; LOSS OF USE, DATA, OR PROFITS; OR BUSINESS INTERRUPTION) HOWEVER
CAUSED AND ON ANY THEORY OF LIABILITY, WHETHER IN CONTRACT, STRICT LIABILITY,
OR TORT (INCLUDING NEGLIGENCE OR OTHERWISE) ARISING IN ANY WAY OUT OF THE USE
OF THIS SOFTWARE, EVEN IF ADVISED OF THE POSSIBILITY OF SUCH DAMAGE.
******************************************************************************/

#include <ocs2_ddp_base/DDP_BASE.h>

namespace ocs2 {

/******************************************************************************************************/
/******************************************************************************************************/
/***************************************************************************************************** */
template <size_t STATE_DIM, size_t INPUT_DIM>
DDP_BASE<STATE_DIM, INPUT_DIM>::DDP_BASE(const rollout_base_t* rolloutPtr, const derivatives_base_t* systemDerivativesPtr,
                                         const constraint_base_t* systemConstraintsPtr, const cost_function_base_t* costFunctionPtr,
                                         const operating_trajectories_base_t* operatingTrajectoriesPtr, const DDP_Settings& ddpSettings,
                                         const cost_function_base_t* heuristicsFunctionPtr, const char* algorithmName,
                                         std::shared_ptr<HybridLogicRules> logicRulesPtr)
    : BASE(std::move(logicRulesPtr)), ddpSettings_(ddpSettings), algorithmName_(algorithmName), rewindCounter_(0), iteration_(0) {
  // Dynamics, Constraints, derivatives, and cost
  linearQuadraticApproximatorPtrStock_.clear();
  linearQuadraticApproximatorPtrStock_.reserve(ddpSettings_.nThreads_);
  heuristicsFunctionsPtrStock_.clear();
  heuristicsFunctionsPtrStock_.reserve(ddpSettings_.nThreads_);
  penaltyPtrStock_.clear();
  penaltyPtrStock_.reserve(ddpSettings_.nThreads_);
  dynamicsForwardRolloutPtrStock_.clear();
  dynamicsForwardRolloutPtrStock_.reserve(ddpSettings_.nThreads_);
  operatingTrajectoriesRolloutPtrStock_.clear();
  operatingTrajectoriesRolloutPtrStock_.reserve(ddpSettings_.nThreads_);

  // initialize all subsystems, etc.
  for (size_t i = 0; i < ddpSettings_.nThreads_; i++) {
    // initialize rollout
    dynamicsForwardRolloutPtrStock_.emplace_back(rolloutPtr->clone());

    // initialize operating points
    operatingTrajectoriesRolloutPtrStock_.emplace_back(
        new operating_trajectorie_rollout_t(*operatingTrajectoriesPtr, rolloutPtr->settings()));

    // initialize LQ approximator
    linearQuadraticApproximatorPtrStock_.emplace_back(
        new linear_quadratic_approximator_t(*systemDerivativesPtr, *systemConstraintsPtr, *costFunctionPtr, algorithmName_.c_str(),
                                            ddpSettings_.checkNumericalStability_, ddpSettings_.useMakePSD_));

    // initialize heuristics functions
    if (heuristicsFunctionPtr != nullptr) {
      heuristicsFunctionsPtrStock_.emplace_back(heuristicsFunctionPtr->clone());
    } else {  // use the cost function if no heuristics function is defined
      heuristicsFunctionsPtrStock_.emplace_back(costFunctionPtr->clone());
    }

    // initialize penalty functions
    penaltyPtrStock_.emplace_back(std::shared_ptr<PenaltyBase<STATE_DIM, INPUT_DIM>>(
        new RelaxedBarrierPenalty<STATE_DIM, INPUT_DIM>(ddpSettings_.inequalityConstraintMu_, ddpSettings_.inequalityConstraintDelta_)));

  }  // end of i loop

  nominalStateFunc_.resize(ddpSettings_.nThreads_);
  nominalInputFunc_.resize(ddpSettings_.nThreads_);
}

/******************************************************************************************************/
/******************************************************************************************************/
/***************************************************************************************************** */
template <size_t STATE_DIM, size_t INPUT_DIM>
DDP_BASE<STATE_DIM, INPUT_DIM>::~DDP_BASE() {
  auto forwardPassTotal = forwardPassTimer_.getTotalInMilliseconds();
  auto linearQuadraticApproximationTotal = linearQuadraticApproximationTimer_.getTotalInMilliseconds();
  auto backwardPassTotal = backwardPassTimer_.getTotalInMilliseconds();
  auto computeControllerTotal = computeControllerTimer_.getTotalInMilliseconds();
  auto finalRolloutTotal = linesearchTimer_.getTotalInMilliseconds();

  auto benchmarkTotal =
      forwardPassTotal + linearQuadraticApproximationTotal + backwardPassTotal + computeControllerTotal + finalRolloutTotal;

  if (benchmarkTotal > 0 && (ddpSettings_.displayInfo_ || ddpSettings_.displayShortSummary_)) {
    std::cerr << "\n########################################################################\n";
    std::cerr << "Benchmarking\t           :\tAverage time [ms]   (% of total runtime)\n";
    std::cerr << "\tForward Pass       :\t" << forwardPassTimer_.getAverageInMilliseconds() << " [ms] \t\t("
              << forwardPassTotal / benchmarkTotal * 100 << "%)\n";
    std::cerr << "\tLQ Approximation   :\t" << linearQuadraticApproximationTimer_.getAverageInMilliseconds() << " [ms] \t\t("
              << linearQuadraticApproximationTotal / benchmarkTotal * 100 << "%)\n";
    std::cerr << "\tBackward Pass      :\t" << backwardPassTimer_.getAverageInMilliseconds() << " [ms] \t\t("
              << backwardPassTotal / benchmarkTotal * 100 << "%)\n";
    std::cerr << "\tCompute Controller :\t" << computeControllerTimer_.getAverageInMilliseconds() << " [ms] \t\t("
              << computeControllerTotal / benchmarkTotal * 100 << "%)\n";
    std::cerr << "\tLinesearch         :\t" << linesearchTimer_.getAverageInMilliseconds() << " [ms] \t\t("
              << finalRolloutTotal / benchmarkTotal * 100 << "%)" << std::endl;
  }
}

/******************************************************************************************************/
/******************************************************************************************************/
/***************************************************************************************************** */
template <size_t STATE_DIM, size_t INPUT_DIM>
void DDP_BASE<STATE_DIM, INPUT_DIM>::reset() {
  iteration_ = 0;
  rewindCounter_ = 0;

  learningRateStar_ = 1.0;
  maxLearningRate_ = 1.0;

  useParallelRiccatiSolverFromInitItr_ = false;

  for (size_t i = 0; i < numPartitions_; i++) {
    // very important :)
    nominalControllersStock_[i].clear();

    // for Riccati equation parallel computation
    SmFinalStock_[i] = state_matrix_t::Zero();
    SvFinalStock_[i] = state_vector_t::Zero();
    SveFinalStock_[i] = state_vector_t::Zero();
    sFinalStock_[i] = eigen_scalar_t::Zero();
    xFinalStock_[i] = state_vector_t::Zero();
  }  // end of i loop

  // reset timers
  forwardPassTimer_.reset();
  linearQuadraticApproximationTimer_.reset();
  backwardPassTimer_.reset();
  computeControllerTimer_.reset();
  linesearchTimer_.reset();
}

/******************************************************************************************************/
/******************************************************************************************************/
/***************************************************************************************************** */
template <size_t STATE_DIM, size_t INPUT_DIM>
typename DDP_BASE<STATE_DIM, INPUT_DIM>::scalar_t DDP_BASE<STATE_DIM, INPUT_DIM>::rolloutTrajectory(
    linear_controller_array_t& controllersStock, scalar_array2_t& timeTrajectoriesStock, size_array2_t& eventsPastTheEndIndecesStock,
    state_vector_array2_t& stateTrajectoriesStock, input_vector_array2_t& inputTrajectoriesStock, size_t threadId /*= 0*/) {
  const scalar_array_t& eventTimes = BASE::getLogicRulesMachinePtr()->getLogicRulesPtr()->eventTimes();

  if (controllersStock.size() != numPartitions_) {
    throw std::runtime_error("controllersStock has less controllers then the number of subsystems");
  }

  // Prepare outputs
  timeTrajectoriesStock.resize(numPartitions_);
  eventsPastTheEndIndecesStock.resize(numPartitions_);
  stateTrajectoriesStock.resize(numPartitions_);
  inputTrajectoriesStock.resize(numPartitions_);
  for (size_t i = 0; i < numPartitions_; i++) {
    timeTrajectoriesStock[i].clear();
    eventsPastTheEndIndecesStock[i].clear();
    stateTrajectoriesStock[i].clear();
    inputTrajectoriesStock[i].clear();
  }

  // Find until where we have a controller available for the rollout
  scalar_t controllerAvailableTill = initTime_;
  size_t partitionOfLastController = initActivePartition_;
  for (size_t i = initActivePartition_; i < finalActivePartition_ + 1; i++) {
    if (!controllersStock[i].empty()) {
      controllerAvailableTill = controllersStock[i].timeStamp_.back();
      partitionOfLastController = i;
    } else {
      break;  // break on the first empty controller (cannot have gaps in the controllers)
    }
  }

  /*
   * Define till where we use the controller
   * - If the first controller is empty, don't use a controller at all
   * - If we have a controller and no events, use the controller till the final time
   * - Otherwise, use the controller until the first event time after the controller has reached it's end.
   */
  scalar_t useControllerTill = initTime_;
  if (!controllersStock[initActivePartition_].empty()) {
    useControllerTill = finalTime_;
    for (const auto eventTime : eventTimes) {
      if (eventTime >= controllerAvailableTill) {
        useControllerTill = std::min(eventTime, finalTime_);
        break;
      }
    }
  }

  if (ddpSettings_.debugPrintRollout_) {
    std::cerr << "[DDP_BASE::rolloutTrajectory] for t = [" << initTime_ << ", " << finalTime_ << "]\n"
              << "\tcontroller available till t = " << controllerAvailableTill << "\n"
              << "\twill use controller until t = " << useControllerTill << std::endl;
  }

  size_t numSteps = 0;
  state_vector_t xCurrent = initState_;
  for (size_t i = initActivePartition_; i < finalActivePartition_ + 1; i++) {
    // Start and end of rollout segment
    const scalar_t t0 = (i == initActivePartition_) ? initTime_ : partitioningTimes_[i];
    const scalar_t tf = (i == finalActivePartition_) ? finalTime_ : partitioningTimes_[i + 1];

    // Divide the rollout segment in controller rollout and operating points
    const std::pair<scalar_t, scalar_t> controllerRolloutFromTo{t0, std::max(t0, std::min(useControllerTill, tf))};
    std::pair<scalar_t, scalar_t> operatingPointsFromTo{controllerRolloutFromTo.second, tf};

    if (ddpSettings_.debugPrintRollout_) {
      std::cerr << "[DDP_BASE::rolloutTrajectory] partition " << i << " for t = [" << t0 << ", " << tf << "]" << std::endl;
      if (controllerRolloutFromTo.first < controllerRolloutFromTo.second) {
        std::cerr << "\twill use controller for t = [" << controllerRolloutFromTo.first << ", " << controllerRolloutFromTo.second << "]"
                  << std::endl;
      }
      if (operatingPointsFromTo.first < operatingPointsFromTo.second) {
        std::cerr << "\twill use operating points for t = [" << operatingPointsFromTo.first << ", " << operatingPointsFromTo.second << "]"
                  << std::endl;
      }
    }

    // Rollout with controller
    if (controllerRolloutFromTo.first < controllerRolloutFromTo.second) {
      auto controllerPtr = &controllersStock[std::min(i, partitionOfLastController)];
      xCurrent = dynamicsForwardRolloutPtrStock_[threadId]->run(
          controllerRolloutFromTo.first, xCurrent, controllerRolloutFromTo.second, controllerPtr, eventTimes, timeTrajectoriesStock[i],
          eventsPastTheEndIndecesStock[i], stateTrajectoriesStock[i], inputTrajectoriesStock[i]);
    }

    // Finish rollout with operating points
    if (operatingPointsFromTo.first < operatingPointsFromTo.second) {
      // Remove last point of the controller rollout if it is directly past an event. Here where we want to use the operating point
      // instead. However, we do start the integration at the state after the event. i.e. the jump map remains applied.
      if (!eventsPastTheEndIndecesStock[i].empty() && eventsPastTheEndIndecesStock[i].back() == (timeTrajectoriesStock[i].size() - 1)) {
        // Start new integration at the time point after the event to remain consistent with added epsilons in the rollout. The operating
        // point rollout does not add this epsilon because it does not know about this event.
        operatingPointsFromTo.first = timeTrajectoriesStock[i].back();
        timeTrajectoriesStock[i].pop_back();
        stateTrajectoriesStock[i].pop_back();
        inputTrajectoriesStock[i].pop_back();
        // eventsPastTheEndIndeces is not removed because we need to mark the start of the operatingPointTrajectory as being after an event.
      }

      scalar_array_t timeTrajectoryTail;
      size_array_t eventsPastTheEndIndecesTail;
      state_vector_array_t stateTrajectoryTail;
      input_vector_array_t inputTrajectoryTail;
      xCurrent = operatingTrajectoriesRolloutPtrStock_[threadId]->run(operatingPointsFromTo.first, xCurrent, operatingPointsFromTo.second,
                                                                      nullptr, eventTimes, timeTrajectoryTail, eventsPastTheEndIndecesTail,
                                                                      stateTrajectoryTail, inputTrajectoryTail);

      // Add controller rollout length to event past the indeces
      for (auto& eventIndex : eventsPastTheEndIndecesTail) {
        eventIndex += stateTrajectoriesStock[i].size();  // This size of this trajectory part was missing when counting events in the tail
      }

      // Concatenate the operating points to the rollout
      timeTrajectoriesStock[i].insert(timeTrajectoriesStock[i].end(), timeTrajectoryTail.begin(), timeTrajectoryTail.end());
      eventsPastTheEndIndecesStock[i].insert(eventsPastTheEndIndecesStock[i].end(), eventsPastTheEndIndecesTail.begin(),
                                             eventsPastTheEndIndecesTail.end());
      stateTrajectoriesStock[i].insert(stateTrajectoriesStock[i].end(), stateTrajectoryTail.begin(), stateTrajectoryTail.end());
      inputTrajectoriesStock[i].insert(inputTrajectoriesStock[i].end(), inputTrajectoryTail.begin(), inputTrajectoryTail.end());
    }

    // total number of steps
    numSteps += timeTrajectoriesStock[i].size();
  }  // end of i loop

  if (!xCurrent.allFinite()) {
    throw std::runtime_error("System became unstable during the rollout.");
  }

  // debug print
  if (ddpSettings_.debugPrintRollout_) {
    for (size_t i = 0; i < numPartitions_; i++) {
      std::cerr << std::endl << "++++++++++++++++++++++++++++++" << std::endl;
      std::cerr << "Partition: " << i;
      std::cerr << std::endl << "++++++++++++++++++++++++++++++" << std::endl;
      rollout_base_t::display(timeTrajectoriesStock[i], eventsPastTheEndIndecesStock[i], stateTrajectoriesStock[i],
                              &inputTrajectoriesStock[i]);
    }
  }

  // average time step
  return (finalTime_ - initTime_) / numSteps;
}

/******************************************************************************************************/
/******************************************************************************************************/
/***************************************************************************************************** */
template <size_t STATE_DIM, size_t INPUT_DIM>
void DDP_BASE<STATE_DIM, INPUT_DIM>::calculateConstraintsWorker(
    size_t workerIndex, size_t partitionIndex, const scalar_array_t& timeTrajectory, const size_array_t& eventsPastTheEndIndeces,
    const state_vector_array_t& stateTrajectory, const input_vector_array_t& inputTrajectory, size_array_t& nc1Trajectory,
    constraint1_vector_array_t& EvTrajectory, size_array_t& nc2Trajectory, constraint2_vector_array_t& HvTrajectory,
    size_array_t& ncIneqTrajectory, scalar_array2_t& hTrajectory, size_array_t& nc2Finals, constraint2_vector_array_t& HvFinals) {
  constraint_base_t& systemConstraints = linearQuadraticApproximatorPtrStock_[workerIndex]->systemConstraints();

  size_t N = timeTrajectory.size();

  // constraint type 1 computations which consists of number of active constraints at each time point
  // and the value of the constraint (if the rollout is constrained the value is always zero otherwise
  // it is nonzero)
  nc1Trajectory.resize(N);
  EvTrajectory.resize(N);

  // constraint type 2 computations which consists of number of active constraints at each time point
  // and the value of the constraint
  nc2Trajectory.resize(N);
  HvTrajectory.resize(N);

  // Inequality constraints
  ncIneqTrajectory.resize(N);
  hTrajectory.resize(N);

  nc2Finals.clear();
  nc2Finals.reserve(eventsPastTheEndIndeces.size());
  HvFinals.clear();
  HvFinals.reserve(eventsPastTheEndIndeces.size());

  auto eventsPastTheEndItr = eventsPastTheEndIndeces.begin();

  // compute constraint1 trajectory for subsystem i
  for (size_t k = 0; k < N; k++) {
    // set data
    systemConstraints.setCurrentStateAndControl(timeTrajectory[k], stateTrajectory[k], inputTrajectory[k]);

    // constraint 1 type
    nc1Trajectory[k] = systemConstraints.numStateInputConstraint(timeTrajectory[k]);
    systemConstraints.getConstraint1(EvTrajectory[k]);
    if (nc1Trajectory[k] > INPUT_DIM) {
      throw std::runtime_error("Number of active type-1 constraints should be less-equal to the number of input dimension.");
    }

    // constraint type 2
    nc2Trajectory[k] = systemConstraints.numStateOnlyConstraint(timeTrajectory[k]);
    systemConstraints.getConstraint2(HvTrajectory[k]);
    if (nc2Trajectory[k] > INPUT_DIM) {
      throw std::runtime_error("Number of active type-2 constraints should be less-equal to the number of input dimension.");
    }

    // inequality constraints
    ncIneqTrajectory[k] = systemConstraints.numInequalityConstraint(timeTrajectory[k]);
    if (ncIneqTrajectory[k] > 0) {
      systemConstraints.getInequalityConstraint(hTrajectory[k]);
    }

    // switching time state-constraints
    if (eventsPastTheEndItr != eventsPastTheEndIndeces.end() && k + 1 == *eventsPastTheEndItr) {
      size_t nc2Final;
      constraint2_vector_t HvFinal;
      nc2Final = systemConstraints.numStateOnlyFinalConstraint(timeTrajectory[k]);
      systemConstraints.getFinalConstraint2(HvFinal);
      if (nc2Final > INPUT_DIM) {
        throw std::runtime_error(
            "Number of active type-2 constraints at final time should be less-equal to the number of input dimension.");
      }

      nc2Finals.push_back(std::move(nc2Final));
      HvFinals.push_back(std::move(HvFinal));
      eventsPastTheEndItr++;
    }

  }  // end of k loop
}

/******************************************************************************************************/
/******************************************************************************************************/
/***************************************************************************************************** */
template <size_t STATE_DIM, size_t INPUT_DIM>
void DDP_BASE<STATE_DIM, INPUT_DIM>::calculateRolloutConstraints(
    const scalar_array2_t& timeTrajectoriesStock, const size_array2_t& eventsPastTheEndIndecesStock,
    const state_vector_array2_t& stateTrajectoriesStock, const input_vector_array2_t& inputTrajectoriesStock,
    size_array2_t& nc1TrajectoriesStock, constraint1_vector_array2_t& EvTrajectoryStock, size_array2_t& nc2TrajectoriesStock,
    constraint2_vector_array2_t& HvTrajectoryStock, size_array2_t& ncIneqTrajectoriesStock, scalar_array3_t& hTrajectoryStock,
    size_array2_t& nc2FinalStock, constraint2_vector_array2_t& HvFinalStock, size_t threadId /*= 0*/) {
  // calculate constraint violations
  // constraint type 1 computations which consists of number of active constraints at each time point
  // and the value of the constraint (if the rollout is constrained the value is always zero otherwise
  // it is nonzero)
  nc1TrajectoriesStock.resize(numPartitions_);
  EvTrajectoryStock.resize(numPartitions_);

  // constraint type 2 computations which consists of number of active constraints at each time point
  // and the value of the constraint
  nc2TrajectoriesStock.resize(numPartitions_);
  HvTrajectoryStock.resize(numPartitions_);
  nc2FinalStock.resize(numPartitions_);
  HvFinalStock.resize(numPartitions_);

  // Inequality constraints
  ncIneqTrajectoriesStock.resize(numPartitions_);
  hTrajectoryStock.resize(numPartitions_);

  for (size_t i = 0; i < numPartitions_; i++) {
    calculateConstraintsWorker(threadId, i, timeTrajectoriesStock[i], eventsPastTheEndIndecesStock[i], stateTrajectoriesStock[i],
                               inputTrajectoriesStock[i], nc1TrajectoriesStock[i], EvTrajectoryStock[i], nc2TrajectoriesStock[i],
                               HvTrajectoryStock[i], ncIneqTrajectoriesStock[i], hTrajectoryStock[i], nc2FinalStock[i], HvFinalStock[i]);
  }  // end of i loop
}

/******************************************************************************************************/
/******************************************************************************************************/
/***************************************************************************************************** */
template <size_t STATE_DIM, size_t INPUT_DIM>
void DDP_BASE<STATE_DIM, INPUT_DIM>::calculateCostWorker(size_t workerIndex, size_t partitionIndex, const scalar_array_t& timeTrajectory,
                                                         const size_array_t& eventsPastTheEndIndeces,
                                                         const state_vector_array_t& stateTrajectory,
                                                         const input_vector_array_t& inputTrajectory, scalar_t& totalCost) {
  cost_function_base_t& costFunction = linearQuadraticApproximatorPtrStock_[workerIndex]->costFunction();

  // set desired trajectories
  costFunction.setCostDesiredTrajectories(this->getCostDesiredTrajectories());

  totalCost = 0.0;
  auto eventsPastTheEndItr = eventsPastTheEndIndeces.begin();

  // integrates the intermediate cost using the trapezoidal approximation method
  scalar_t prevIntermediateCost = 0.0;
  scalar_t currIntermediateCost = 0.0;
  for (size_t k = 0; k < timeTrajectory.size(); k++) {
    if (k > 0) {
      prevIntermediateCost = currIntermediateCost;
    }

    // feed state and control to cost function
    costFunction.setCurrentStateAndControl(timeTrajectory[k], stateTrajectory[k], inputTrajectory[k]);
    // getIntermediateCost intermediate cost for next time step
    costFunction.getIntermediateCost(currIntermediateCost);

    if (k > 0) {
      totalCost += 0.5 * (prevIntermediateCost + currIntermediateCost) * (timeTrajectory[k] - timeTrajectory[k - 1]);
    }

    // terminal cost at switching times
    if (eventsPastTheEndItr != eventsPastTheEndIndeces.end() && k + 1 == *eventsPastTheEndItr) {
      scalar_t finalCost;
      costFunction.getTerminalCost(finalCost);
      totalCost += finalCost;

      eventsPastTheEndItr++;
    }

  }  // end of k loop
}

/******************************************************************************************************/
/******************************************************************************************************/
/***************************************************************************************************** */
template <size_t STATE_DIM, size_t INPUT_DIM>
void DDP_BASE<STATE_DIM, INPUT_DIM>::calculateRolloutCost(const scalar_array2_t& timeTrajectoriesStock,
                                                          const size_array2_t& eventsPastTheEndIndecesStock,
                                                          const state_vector_array2_t& stateTrajectoriesStock,
                                                          const input_vector_array2_t& inputTrajectoriesStock, scalar_t& totalCost,
                                                          size_t threadId /*= 0*/) {
  totalCost = 0.0;

  for (size_t i = 0; i < numPartitions_; i++) {
    scalar_t cost;
    calculateCostWorker(threadId, i, timeTrajectoriesStock[i], eventsPastTheEndIndecesStock[i], stateTrajectoriesStock[i],
                        inputTrajectoriesStock[i], cost);
    totalCost += cost;
  }  // end of i loop

  // calculate the Heuristics function at the final time
  // set desired trajectories
  heuristicsFunctionsPtrStock_[threadId]->setCostDesiredTrajectories(this->getCostDesiredTrajectories());
  // set state-input
  heuristicsFunctionsPtrStock_[threadId]->setCurrentStateAndControl(timeTrajectoriesStock[finalActivePartition_].back(),
                                                                    stateTrajectoriesStock[finalActivePartition_].back(),
                                                                    inputTrajectoriesStock[finalActivePartition_].back());
  // compute
  scalar_t sHeuristics;
  heuristicsFunctionsPtrStock_[threadId]->getTerminalCost(sHeuristics);
  totalCost += sHeuristics;
}

/******************************************************************************************************/
/******************************************************************************************************/
/***************************************************************************************************** */
template <size_t STATE_DIM, size_t INPUT_DIM>
void DDP_BASE<STATE_DIM, INPUT_DIM>::calculateRolloutCost(const scalar_array2_t& timeTrajectoriesStock,
                                                          const size_array2_t& eventsPastTheEndIndecesStock,
                                                          const state_vector_array2_t& stateTrajectoriesStock,
                                                          const input_vector_array2_t& inputTrajectoriesStock, scalar_t constraint2ISE,
                                                          scalar_t inequalityConstraintPenalty, const size_array2_t& nc2FinalStock,
                                                          const constraint2_vector_array2_t& HvFinalStock, scalar_t& totalCost,
                                                          size_t threadId /*= 0*/) {
  calculateRolloutCost(timeTrajectoriesStock, eventsPastTheEndIndecesStock, stateTrajectoriesStock, inputTrajectoriesStock, totalCost,
                       threadId);

  const scalar_t stateConstraintPenalty =
      ddpSettings_.stateConstraintPenaltyCoeff_ * std::pow(ddpSettings_.stateConstraintPenaltyBase_, iteration_);

  // ISE of type-2 constraint
  totalCost += 0.5 * stateConstraintPenalty * constraint2ISE;

  // Inequality constraints
  totalCost += inequalityConstraintPenalty;

  // final constraint type 2
  if (!ddpSettings_.noStateConstraints_) {
    for (size_t i = 0; i < numPartitions_; i++) {
      for (size_t k = 0; k < nc2FinalStock[i].size(); k++) {
        auto nc2Final = nc2FinalStock[i][k];
        totalCost += 0.5 * stateConstraintPenalty * HvFinalStock[i][k].head(nc2Final).squaredNorm();
      }  // end of k loop
    }    // end of i loop
  }
}

/******************************************************************************************************/
/******************************************************************************************************/
/***************************************************************************************************** */
template <size_t STATE_DIM, size_t INPUT_DIM>
void DDP_BASE<STATE_DIM, INPUT_DIM>::approximateOptimalControlProblem() {
  for (size_t i = 0; i < numPartitions_; i++) {
    // number of the intermediate LQ variables
    auto N = nominalTimeTrajectoriesStock_[i].size();

    // system dynamics
    AmTrajectoryStock_[i].resize(N);
    BmTrajectoryStock_[i].resize(N);

    // for equality constraints
    nc1TrajectoriesStock_[i].resize(N);
    EvTrajectoryStock_[i].resize(N);
    CmTrajectoryStock_[i].resize(N);
    DmTrajectoryStock_[i].resize(N);
    nc2TrajectoriesStock_[i].resize(N);
    HvTrajectoryStock_[i].resize(N);
    FmTrajectoryStock_[i].resize(N);

    // for inequality constraints
    ncIneqTrajectoriesStock_[i].resize(N);  // ncIneq: Number of inequality constraints
    hTrajectoryStock_[i].resize(N);
    dhdxTrajectoryStock_[i].resize(N);
    ddhdxdxTrajectoryStock_[i].resize(N);
    dhduTrajectoryStock_[i].resize(N);
    ddhduduTrajectoryStock_[i].resize(N);
    ddhdudxTrajectoryStock_[i].resize(N);

    // cost function
    qTrajectoryStock_[i].resize(N);
    QvTrajectoryStock_[i].resize(N);
    QmTrajectoryStock_[i].resize(N);
    RvTrajectoryStock_[i].resize(N);
    RmTrajectoryStock_[i].resize(N);
    PmTrajectoryStock_[i].resize(N);

    // event times LQ variables
    size_t NE = nominalEventsPastTheEndIndecesStock_[i].size();

    // final state equality constraints at event times
    nc2FinalStock_[i].resize(NE);
    HvFinalStock_[i].resize(NE);
    FmFinalStock_[i].resize(NE);

    // final cost at event times
    qFinalStock_[i].resize(NE);
    QvFinalStock_[i].resize(NE);
    QmFinalStock_[i].resize(NE);

    if (N > 0) {
      for (size_t j = 0; j < ddpSettings_.nThreads_; j++) {
        // set desired trajectories
        linearQuadraticApproximatorPtrStock_[j]->costFunction().setCostDesiredTrajectories(this->getCostDesiredTrajectories());
      }  // end of j loop

      // perform the approximateSubsystemLQ for partition i
      approximatePartitionLQ(i);
    }

  }  // end of i loop

  // calculate the Heuristics function at the final time
  heuristicsFunctionsPtrStock_[0]->setCostDesiredTrajectories(this->getCostDesiredTrajectories());
  heuristicsFunctionsPtrStock_[0]->setCurrentStateAndControl(nominalTimeTrajectoriesStock_[finalActivePartition_].back(),
                                                             nominalStateTrajectoriesStock_[finalActivePartition_].back(),
                                                             nominalInputTrajectoriesStock_[finalActivePartition_].back());
  heuristicsFunctionsPtrStock_[0]->getTerminalCost(sHeuristics_(0));
  heuristicsFunctionsPtrStock_[0]->getTerminalCostDerivativeState(SvHeuristics_);
  heuristicsFunctionsPtrStock_[0]->getTerminalCostSecondDerivativeState(SmHeuristics_);
  if (ddpSettings_.useMakePSD_) {
    LinearAlgebra::makePSD(SmHeuristics_);
  }
}

/******************************************************************************************************/
/******************************************************************************************************/
/***************************************************************************************************** */
template <size_t STATE_DIM, size_t INPUT_DIM>
void DDP_BASE<STATE_DIM, INPUT_DIM>::approximateUnconstrainedLQWorker(size_t workerIndex, size_t i, size_t k) {
  linearQuadraticApproximatorPtrStock_[workerIndex]->approximateUnconstrainedLQProblem(
      nominalTimeTrajectoriesStock_[i][k], nominalStateTrajectoriesStock_[i][k], nominalInputTrajectoriesStock_[i][k],
      AmTrajectoryStock_[i][k], BmTrajectoryStock_[i][k], nc1TrajectoriesStock_[i][k], EvTrajectoryStock_[i][k], CmTrajectoryStock_[i][k],
      DmTrajectoryStock_[i][k], nc2TrajectoriesStock_[i][k], HvTrajectoryStock_[i][k], FmTrajectoryStock_[i][k],
      ncIneqTrajectoriesStock_[i][k], hTrajectoryStock_[i][k], dhdxTrajectoryStock_[i][k], dhduTrajectoryStock_[i][k],
      ddhdxdxTrajectoryStock_[i][k], ddhduduTrajectoryStock_[i][k], ddhdudxTrajectoryStock_[i][k], qTrajectoryStock_[i][k],
      QvTrajectoryStock_[i][k], QmTrajectoryStock_[i][k], RvTrajectoryStock_[i][k], RmTrajectoryStock_[i][k], PmTrajectoryStock_[i][k]);

  // making sure that constrained Qm is PSD
  if (ddpSettings_.useMakePSD_) {
    LinearAlgebra::makePSD(QmTrajectoryStock_[i][k]);
  } else {
    QmTrajectoryStock_[i][k].diagonal().array() += ddpSettings_.addedRiccatiDiagonal_;
  }
}

/******************************************************************************************************/
/******************************************************************************************************/
/***************************************************************************************************** */
template <size_t STATE_DIM, size_t INPUT_DIM>
void DDP_BASE<STATE_DIM, INPUT_DIM>::approximateEventsLQWorker(size_t workerIndex, size_t i, size_t k, scalar_t stateConstraintPenalty) {
  // if a switch took place calculate switch related variables
  size_t NE = nominalEventsPastTheEndIndecesStock_[i].size();
  for (size_t ke = 0; ke < NE; ke++) {
    if (nominalEventsPastTheEndIndecesStock_[i][ke] == k + 1) {
      linearQuadraticApproximatorPtrStock_[workerIndex]->approximateUnconstrainedLQProblemAtEventTime(
          nominalTimeTrajectoriesStock_[i][k], nominalStateTrajectoriesStock_[i][k], nominalInputTrajectoriesStock_[i][k]);

      // Final state-only equality constraint
      nc2FinalStock_[i][ke] = linearQuadraticApproximatorPtrStock_[workerIndex]->ncFinalEqStateOnly_;
      HvFinalStock_[i][ke].swap(linearQuadraticApproximatorPtrStock_[workerIndex]->HvFinal_);
      FmFinalStock_[i][ke].swap(linearQuadraticApproximatorPtrStock_[workerIndex]->FmFinal_);

      // Final cost
      qFinalStock_[i][ke].swap(linearQuadraticApproximatorPtrStock_[workerIndex]->qFinal_);
      QvFinalStock_[i][ke].swap(linearQuadraticApproximatorPtrStock_[workerIndex]->QvFinal_);
      QmFinalStock_[i][ke].swap(linearQuadraticApproximatorPtrStock_[workerIndex]->QmFinal_);

      /*
       * Modify the unconstrained LQ coefficients to constrained ones
       */
      // final constraint type 2 coefficients
      size_t nc2 = nc2FinalStock_[i][ke];
      if (nc2 > 0) {
        qFinalStock_[i][ke] += 0.5 * stateConstraintPenalty * HvFinalStock_[i][ke].head(nc2).transpose() * HvFinalStock_[i][ke].head(nc2);
        QvFinalStock_[i][ke] += stateConstraintPenalty * FmFinalStock_[i][ke].topRows(nc2).transpose() * HvFinalStock_[i][ke].head(nc2);
        QmFinalStock_[i][ke] += stateConstraintPenalty * FmFinalStock_[i][ke].topRows(nc2).transpose() * FmFinalStock_[i][ke].topRows(nc2);
      }

      // making sure that Qm remains PSD
      if (ddpSettings_.useMakePSD_) {
        LinearAlgebra::makePSD(QmFinalStock_[i][ke]);
      }

      break;
    }
  }  // end of ke loop
}

/******************************************************************************************************/
/******************************************************************************************************/
/***************************************************************************************************** */
template <size_t STATE_DIM, size_t INPUT_DIM>
void DDP_BASE<STATE_DIM, INPUT_DIM>::lineSearchBase(bool computeISEs) {
  // display
  if (ddpSettings_.displayInfo_) {
    scalar_t maxDeltaUffNorm, maxDeltaUeeNorm;
    calculateControllerUpdateMaxNorm(maxDeltaUffNorm, maxDeltaUeeNorm);

    std::cerr << "max feedforward update norm:  " << maxDeltaUffNorm << std::endl;
    std::cerr << "max type-1 error update norm: " << maxDeltaUeeNorm << std::endl;
  }

  // catch the nominal trajectories for which the LQ problem is constructed and solved
  nominalPrevTimeTrajectoriesStock_.swap(nominalTimeTrajectoriesStock_);
  nominalPrevEventsPastTheEndIndecesStock_.swap(nominalEventsPastTheEndIndecesStock_);
  nominalPrevStateTrajectoriesStock_.swap(nominalStateTrajectoriesStock_);
  nominalPrevInputTrajectoriesStock_.swap(nominalInputTrajectoriesStock_);

  // perform one rollout while the input correction for the type-1 constraint is considered.
  avgTimeStepFP_ = rolloutTrajectory(nominalControllersStock_, nominalTimeTrajectoriesStock_, nominalEventsPastTheEndIndecesStock_,
                                     nominalStateTrajectoriesStock_, nominalInputTrajectoriesStock_);

  if (computeISEs) {
    // calculate constraint
    calculateRolloutConstraints(nominalTimeTrajectoriesStock_, nominalEventsPastTheEndIndecesStock_, nominalStateTrajectoriesStock_,
                                nominalInputTrajectoriesStock_, nc1TrajectoriesStock_, EvTrajectoryStock_, nc2TrajectoriesStock_,
                                HvTrajectoryStock_, ncIneqTrajectoriesStock_, hTrajectoryStock_, nc2FinalStock_, HvFinalStock_);
    // calculate constraint type-1 ISE and maximum norm
    nominalConstraint1MaxNorm_ =
        calculateConstraintISE(nominalTimeTrajectoriesStock_, nc1TrajectoriesStock_, EvTrajectoryStock_, nominalConstraint1ISE_);
    // calculates type-2 constraint ISE and maximum norm
    nominalConstraint2MaxNorm_ =
        calculateConstraintISE(nominalTimeTrajectoriesStock_, nc2TrajectoriesStock_, HvTrajectoryStock_, nominalConstraint2ISE_);
    // calculate penalty
    nominalInequalityConstraintPenalty_ = calculateInequalityConstraintPenalty(nominalTimeTrajectoriesStock_, ncIneqTrajectoriesStock_,
                                                                               hTrajectoryStock_, nominalInequalityConstraintISE_);
  } else {
    // calculate constraint type-1 ISE and maximum norm
    nominalConstraint1ISE_ = nominalConstraint1MaxNorm_ = 0.0;
    // calculates type-2 constraint ISE and maximum norm
    nominalConstraint2ISE_ = nominalConstraint2MaxNorm_ = 0.0;
    // inequality constraints
    nominalInequalityConstraintPenalty_ = 0.0;
    nominalInequalityConstraintISE_ = 0.0;
  }

  // calculates cost
  calculateRolloutCost(nominalTimeTrajectoriesStock_, nominalEventsPastTheEndIndecesStock_, nominalStateTrajectoriesStock_,
                       nominalInputTrajectoriesStock_, nominalConstraint2ISE_, nominalInequalityConstraintPenalty_, nc2FinalStock_,
                       HvFinalStock_, nominalTotalCost_);

  // display
  if (ddpSettings_.displayInfo_) {
    std::cerr << "\t learningRate 0.0 \t cost: " << nominalTotalCost_ << " \t constraint ISE: " << nominalConstraint1ISE_
              << " \t inequality penalty: " << nominalInequalityConstraintPenalty_
              << " \t inequality ISE: " << nominalInequalityConstraintISE_ << std::endl;
    std::cerr << "\t final constraint type-2:  ";
    size_t itr = 0;
    for (size_t i = initActivePartition_; i <= finalActivePartition_; i++) {
      for (size_t k = 0; k < nc2FinalStock_[i].size(); k++) {
        std::cerr << "[" << itr << "]: " << HvFinalStock_[i][k].head(nc2FinalStock_[i][k]).transpose() << ",  ";
        itr++;
      }
    }
    std::cerr << std::endl;
    std::cerr << "\t forward pass average time step: " << avgTimeStepFP_ * 1e+3 << " [ms]." << std::endl;
  }
}

/******************************************************************************************************/
/******************************************************************************************************/
/***************************************************************************************************** */
template <size_t STATE_DIM, size_t INPUT_DIM>
void DDP_BASE<STATE_DIM, INPUT_DIM>::lineSearchWorker(
    size_t workerIndex, scalar_t learningRate, scalar_t& lsTotalCost, scalar_t& lsConstraint1ISE, scalar_t& lsConstraint1MaxNorm,
    scalar_t& lsConstraint2ISE, scalar_t& lsConstraint2MaxNorm, scalar_t& lsInequalityConstraintPenalty,
    scalar_t& lsInequalityConstraintISE, linear_controller_array_t& lsControllersStock, scalar_array2_t& lsTimeTrajectoriesStock,
    size_array2_t& lsEventsPastTheEndIndecesStock, state_vector_array2_t& lsStateTrajectoriesStock,
    input_vector_array2_t& lsInputTrajectoriesStock) {
  // modifying uff by local increments
  for (size_t i = 0; i < numPartitions_; i++) {
    for (size_t k = 0; k < lsControllersStock[i].timeStamp_.size(); k++) {
      lsControllersStock[i].biasArray_[k] += learningRate * lsControllersStock[i].deltaBiasArray_[k];
    }
  }

  try {
    // perform a rollout
    scalar_t avgTimeStepFP = rolloutTrajectory(lsControllersStock, lsTimeTrajectoriesStock, lsEventsPastTheEndIndecesStock,
                                               lsStateTrajectoriesStock, lsInputTrajectoriesStock, workerIndex);

    // calculate rollout constraints
    size_array2_t lsNc1TrajectoriesStock(numPartitions_);
    constraint1_vector_array2_t lsEvTrajectoryStock(numPartitions_);
    size_array2_t lsNc2TrajectoriesStock(numPartitions_);
    constraint2_vector_array2_t lsHvTrajectoryStock(numPartitions_);
    size_array2_t lsNcIneqTrajectoriesStock(numPartitions_);
    scalar_array3_t lshTrajectoryStock(numPartitions_);
    size_array2_t lsNc2FinalStock(numPartitions_);
    constraint2_vector_array2_t lsHvFinalStock(numPartitions_);

    if (lsComputeISEs_) {
      // calculate rollout constraints
      calculateRolloutConstraints(lsTimeTrajectoriesStock, lsEventsPastTheEndIndecesStock, lsStateTrajectoriesStock,
                                  lsInputTrajectoriesStock, lsNc1TrajectoriesStock, lsEvTrajectoryStock, lsNc2TrajectoriesStock,
                                  lsHvTrajectoryStock, lsNcIneqTrajectoriesStock, lshTrajectoryStock, lsNc2FinalStock, lsHvFinalStock,
                                  workerIndex);
      // calculate constraint type-1 ISE and maximum norm
      lsConstraint1MaxNorm = calculateConstraintISE(lsTimeTrajectoriesStock, lsNc1TrajectoriesStock, lsEvTrajectoryStock, lsConstraint1ISE);
      // calculates type-2 constraint ISE and maximum norm
      lsConstraint2MaxNorm = calculateConstraintISE(lsTimeTrajectoriesStock, lsNc2TrajectoriesStock, lsHvTrajectoryStock, lsConstraint2ISE);
      // inequalityConstraints
      lsInequalityConstraintPenalty = calculateInequalityConstraintPenalty(lsTimeTrajectoriesStock, lsNcIneqTrajectoriesStock,
                                                                           lshTrajectoryStock, lsInequalityConstraintISE, workerIndex);
    } else {
      lsConstraint1ISE = lsConstraint1MaxNorm = 0.0;
      lsConstraint2ISE = lsConstraint2MaxNorm = 0.0;
      lsInequalityConstraintPenalty = 0.0;
      lsInequalityConstraintISE = 0.0;
    }

    // calculate rollout cost
    calculateRolloutCost(lsTimeTrajectoriesStock, lsEventsPastTheEndIndecesStock, lsStateTrajectoriesStock, lsInputTrajectoriesStock,
                         lsConstraint2ISE, lsInequalityConstraintPenalty, lsNc2FinalStock, lsHvFinalStock, lsTotalCost, workerIndex);

    // display
    if (ddpSettings_.displayInfo_) {
      std::string finalConstraintDisplay;
      finalConstraintDisplay = "\t [Thread" + std::to_string(workerIndex) + "] - learningRate " + std::to_string(learningRate) +
                               " \t cost: " + std::to_string(lsTotalCost) + " \t constraint ISE: " + std::to_string(lsConstraint1ISE) +
                               " \t inequality penalty: " + std::to_string(lsInequalityConstraintPenalty) +
                               " \t inequality ISE: " + std::to_string(lsInequalityConstraintISE) + "\n";
      finalConstraintDisplay += "\t final constraint type-2:   ";
      for (size_t i = 0; i < numPartitions_; i++) {
        finalConstraintDisplay += "[" + std::to_string(i) + "]: ";
        for (size_t j = 0; j < lsNc2FinalStock[i].size(); j++) {
          for (size_t m = 0; m < lsNc2FinalStock[i][j]; m++) {
            finalConstraintDisplay += std::to_string(lsHvFinalStock[i][j](m)) + ", ";
          }
        }
        finalConstraintDisplay += "  ";
      }  // end of i loop
      finalConstraintDisplay += "\n\t forward pass average time step: " + std::to_string(avgTimeStepFP * 1e+3) + " [ms].";
      BASE::printString(finalConstraintDisplay);
    }

  } catch (const std::exception& error) {
    lsTotalCost = std::numeric_limits<scalar_t>::max();
    if (ddpSettings_.displayInfo_) {
      BASE::printString("\t [Thread" + std::to_string(workerIndex) + "] rollout with learningRate " + std::to_string(learningRate) +
                        " is terminated: " + error.what());
    }
  }
}

/******************************************************************************************************/
/******************************************************************************************************/
/***************************************************************************************************** */
template <size_t STATE_DIM, size_t INPUT_DIM>
void DDP_BASE<STATE_DIM, INPUT_DIM>::calculateMeritFunction(const scalar_array2_t& timeTrajectoriesStock,
                                                            const size_array2_t& nc1TrajectoriesStock,
                                                            const constraint1_vector_array2_t& EvTrajectoryStock,
                                                            const std::vector<std::vector<Eigen::VectorXd>>& lagrangeTrajectoriesStock,
                                                            scalar_t totalCost, scalar_t& meritFunctionValue, scalar_t& constraintISE) {
  // add cost function
  meritFunctionValue = totalCost;

  // add the L2 penalty for constraint violation
  calculateConstraintISE(timeTrajectoriesStock, nc1TrajectoriesStock, EvTrajectoryStock, constraintISE);
  double pho = 1.0;
  if (ddpSettings_.maxNumIterations_ > 1) {
    pho = (iteration_ - 1) / (ddpSettings_.maxNumIterations_ - 1) * ddpSettings_.meritFunctionRho_;
  }

  meritFunctionValue += 0.5 * pho * constraintISE;

  // add the the lagrangian term for the constraint
  scalar_t currentIntermediateMerit;
  scalar_t nextIntermediateMerit;

  for (size_t i = 0; i < numPartitions_; i++) {
    // integrates the intermediate merit using the trapezoidal approximation method
    currentIntermediateMerit = 0.0;
    nextIntermediateMerit = 0.0;
    for (size_t k = 0; k + 1 < timeTrajectoriesStock[i].size(); k++) {
      if (k == 0) {
        currentIntermediateMerit = EvTrajectoryStock[i][k].head(nc1TrajectoriesStock[i][k]).transpose() * lagrangeTrajectoriesStock[i][k];
      } else {
        currentIntermediateMerit = nextIntermediateMerit;
      }

      nextIntermediateMerit =
          EvTrajectoryStock[i][k + 1].head(nc1TrajectoriesStock[i][k + 1]).transpose() * lagrangeTrajectoriesStock[i][k + 1];

      meritFunctionValue +=
          0.5 * (currentIntermediateMerit + nextIntermediateMerit) * (timeTrajectoriesStock[i][k + 1] - timeTrajectoriesStock[i][k]);
    }  // end of k loop
  }    // end of i loop
}

/******************************************************************************************************/
/******************************************************************************************************/
/***************************************************************************************************** */
template <size_t STATE_DIM, size_t INPUT_DIM>
typename DDP_BASE<STATE_DIM, INPUT_DIM>::scalar_t DDP_BASE<STATE_DIM, INPUT_DIM>::calculateConstraintISE(
    const scalar_array2_t& timeTrajectoriesStock, const std::vector<std::vector<size_t>>& nc1TrajectoriesStock,
    const constraint1_vector_array2_t& EvTrajectoriesStock, scalar_t& constraintISE) {
  constraintISE = 0.0;
  double maxConstraintNorm = 0.0;

  scalar_t currentSquaredNormError;
  scalar_t nextSquaredNormError;

  for (size_t i = 0; i < numPartitions_; i++) {
    currentSquaredNormError = 0.0;
    nextSquaredNormError = 0.0;

    for (size_t k = 0; k + 1 < timeTrajectoriesStock[i].size(); k++) {
      if (k == 0) {
        size_t nc1 = nc1TrajectoriesStock[i][0];
        if (nc1 > 0) {
          currentSquaredNormError = EvTrajectoriesStock[i][0].head(nc1).squaredNorm();
        } else {
          currentSquaredNormError = 0.0;
        }
      } else {
        currentSquaredNormError = nextSquaredNormError;
      }

      maxConstraintNorm = ((maxConstraintNorm < currentSquaredNormError) ? currentSquaredNormError : maxConstraintNorm);

      size_t nc1 = nc1TrajectoriesStock[i][k + 1];
      if (nc1 > 0) {
        nextSquaredNormError = EvTrajectoriesStock[i][k + 1].head(nc1).squaredNorm();
      } else {
        nextSquaredNormError = 0.0;
      }

      constraintISE +=
          0.5 * (currentSquaredNormError + nextSquaredNormError) * (timeTrajectoriesStock[i][k + 1] - timeTrajectoriesStock[i][k]);

    }  // end of k loop
  }    // end of i loop

  return sqrt(maxConstraintNorm);
}

/******************************************************************************************************/
/******************************************************************************************************/
/***************************************************************************************************** */
template <size_t STATE_DIM, size_t INPUT_DIM>
typename DDP_BASE<STATE_DIM, INPUT_DIM>::scalar_t DDP_BASE<STATE_DIM, INPUT_DIM>::calculateInequalityConstraintPenalty(
    const scalar_array2_t& timeTrajectoriesStock, const size_array2_t& ncIneqTrajectoriesStock, const scalar_array3_t& hTrajectoriesStock,
    scalar_t& inequalityISE, size_t workerIndex /* = 0 */) {
  scalar_t constraintPenalty(0.0);
  scalar_t currentPenalty(0.0);
  scalar_t nextPenalty(0.0);

  inequalityISE = 0.0;
  scalar_t currentInequalityViolationSquaredNorm(0.0);
  scalar_t nextInequalityViolationSquaredNorm(0.0);

  for (size_t i = 0; i < numPartitions_; i++) {
    for (size_t k = 0; k + 1 < timeTrajectoriesStock[i].size(); k++) {
      if (k == 0) {
        if (ncIneqTrajectoriesStock[i][0] > 0) {
          penaltyPtrStock_[workerIndex]->getPenaltyCost(hTrajectoriesStock[i][k], currentPenalty);
          penaltyPtrStock_[workerIndex]->getConstraintViolationSquaredNorm(hTrajectoriesStock[i][k], currentInequalityViolationSquaredNorm);
        } else {
          currentPenalty = 0.0;
          currentInequalityViolationSquaredNorm = 0.0;
        }
      } else {
        currentPenalty = nextPenalty;
        currentInequalityViolationSquaredNorm = nextInequalityViolationSquaredNorm;
      }

      if (ncIneqTrajectoriesStock[i][k + 1] > 0) {
        penaltyPtrStock_[workerIndex]->getPenaltyCost(hTrajectoriesStock[i][k + 1], nextPenalty);
        penaltyPtrStock_[workerIndex]->getConstraintViolationSquaredNorm(hTrajectoriesStock[i][k + 1], nextInequalityViolationSquaredNorm);
      } else {
        nextPenalty = 0.0;
        nextInequalityViolationSquaredNorm = 0.0;
      }

      constraintPenalty += 0.5 * (currentPenalty + nextPenalty) * (timeTrajectoriesStock[i][k + 1] - timeTrajectoriesStock[i][k]);
      inequalityISE += 0.5 * (currentInequalityViolationSquaredNorm + nextInequalityViolationSquaredNorm) *
                       (timeTrajectoriesStock[i][k + 1] - timeTrajectoriesStock[i][k]);

    }  // end of k loop
  }    // end of i loop

  return constraintPenalty;
}

/******************************************************************************************************/
/******************************************************************************************************/
/***************************************************************************************************** */
template <size_t STATE_DIM, size_t INPUT_DIM>
void DDP_BASE<STATE_DIM, INPUT_DIM>::calculateControllerUpdateMaxNorm(scalar_t& maxDeltaUffNorm, scalar_t& maxDeltaUeeNorm) {
  maxDeltaUffNorm = 0.0;
  maxDeltaUeeNorm = 0.0;
  for (size_t i = initActivePartition_; i <= finalActivePartition_; i++) {
    nominalStateFunc_[0].setData(&(nominalTimeTrajectoriesStock_[i]), &(nominalStateTrajectoriesStock_[i]));
    nominalInputFunc_[0].setData(&(nominalTimeTrajectoriesStock_[i]), &(nominalInputTrajectoriesStock_[i]));

    for (size_t k = 0; k < nominalControllersStock_[i].timeStamp_.size(); k++) {
      maxDeltaUffNorm = std::max(maxDeltaUffNorm, nominalControllersStock_[i].deltaBiasArray_[k].norm());

      state_vector_t nominalState;
      const auto indexAlpha = nominalStateFunc_[0].interpolate(nominalControllersStock_[i].timeStamp_[k], nominalState);
      input_vector_t nominalInput;
      nominalInputFunc_[0].interpolate(indexAlpha, nominalInput);
      input_vector_t deltaUee =
          nominalInput - nominalControllersStock_[i].gainArray_[k] * nominalState - nominalControllersStock_[i].biasArray_[k];
      maxDeltaUeeNorm = std::max(maxDeltaUeeNorm, deltaUee.norm());

    }  // end of k loop
  }    // end of i loop
}

/******************************************************************************************************/
/******************************************************************************************************/
/***************************************************************************************************** */
template <size_t STATE_DIM, size_t INPUT_DIM>
void DDP_BASE<STATE_DIM, INPUT_DIM>::printRolloutInfo() {
  std::cerr << "optimization cost:         " << nominalTotalCost_ << std::endl;
  std::cerr << "constraint type-1 ISE:     " << nominalConstraint1ISE_ << std::endl;
  std::cerr << "constraint type-1 MaxNorm: " << nominalConstraint1MaxNorm_ << std::endl;
  std::cerr << "constraint type-2 ISE:     " << nominalConstraint2ISE_ << std::endl;
  std::cerr << "constraint type-2 MaxNorm: " << nominalConstraint2MaxNorm_ << std::endl;
  std::cerr << "inequality Penalty:        " << nominalInequalityConstraintPenalty_ << std::endl;
  std::cerr << "inequality ISE:            " << nominalInequalityConstraintISE_ << std::endl;
  std::cerr << "final constraint type-2: 	 ";
  size_t itr = 0;
  for (size_t i = initActivePartition_; i <= finalActivePartition_; i++) {
    for (size_t k = 0; k < nc2FinalStock_[i].size(); k++) {
      std::cerr << "[" << itr << "]: " << HvFinalStock_[i][k].head(nc2FinalStock_[i][k]).transpose() << ",  ";
      itr++;
    }
  }
  std::cerr << std::endl;
  std::cerr << "forward pass average time step:  " << avgTimeStepFP_ * 1e+3 << " [ms]." << std::endl;
  std::cerr << "backward pass average time step: " << avgTimeStepBP_ * 1e+3 << " [ms]." << std::endl;
}

/******************************************************************************************************/
/******************************************************************************************************/
/***************************************************************************************************** */
template <size_t STATE_DIM, size_t INPUT_DIM>
void DDP_BASE<STATE_DIM, INPUT_DIM>::adjustController(const scalar_array_t& newEventTimes, const scalar_array_t& controllerEventTimes) {
  // adjust the nominal controllerStock using trajectory spreading
  if (nominalControllersStock_.size() > 0) {
    trajectorySpreadingController_.adjustController(newEventTimes, controllerEventTimes, nominalControllersStock_);
  }
}

/******************************************************************************************************/
/******************************************************************************************************/
/******************************************************************************************************/
template <size_t STATE_DIM, size_t INPUT_DIM>
typename DDP_BASE<STATE_DIM, INPUT_DIM>::scalar_t DDP_BASE<STATE_DIM, INPUT_DIM>::getValueFunction(scalar_t time,
                                                                                                   const state_vector_t& state) const {
  const auto partition = lookup::findBoundedActiveIntervalInTimeArray(partitioningTimes_, time);

  state_matrix_t Sm;
  const auto indexAlpha =
      EigenLinearInterpolation<state_matrix_t>::interpolate(time, Sm, &SsTimeTrajectoryStock_[partition], &SmTrajectoryStock_[partition]);

  state_vector_t Sv;
  EigenLinearInterpolation<state_vector_t>::interpolate(indexAlpha, Sv, &SvTrajectoryStock_[partition]);

  state_vector_t Sve;
  if (SveTrajectoryStock_[partition].empty()) {
    Sve.setZero();
  } else {
    EigenLinearInterpolation<state_vector_t>::interpolate(indexAlpha, Sve, &SveTrajectoryStock_[partition]);
  }

  eigen_scalar_t s;
  EigenLinearInterpolation<eigen_scalar_t>::interpolate(indexAlpha, s, &sTrajectoryStock_[partition]);

  state_vector_t xNominal;
  EigenLinearInterpolation<state_vector_t>::interpolate(time, xNominal, &nominalTimeTrajectoriesStock_[partition],
                                                        &nominalStateTrajectoriesStock_[partition]);

  state_vector_t deltaX = state - xNominal;

  return s(0) + deltaX.dot(Sv + Sve) + 0.5 * deltaX.dot(Sm * deltaX);
}

/******************************************************************************************************/
/******************************************************************************************************/
/******************************************************************************************************/
template <size_t STATE_DIM, size_t INPUT_DIM>
void DDP_BASE<STATE_DIM, INPUT_DIM>::getValueFunctionStateDerivative(scalar_t time, const state_vector_t& state, state_vector_t& Vx) const {
  const auto partition = lookup::findBoundedActiveIntervalInTimeArray(partitioningTimes_, time);

  state_matrix_t Sm;
  const auto indexAlpha =
      EigenLinearInterpolation<state_matrix_t>::interpolate(time, Sm, &SsTimeTrajectoryStock_[partition], &SmTrajectoryStock_[partition]);

  state_vector_t Sv;
  EigenLinearInterpolation<state_vector_t>::interpolate(indexAlpha, Sv, &SvTrajectoryStock_[partition]);

  state_vector_t Sve;
  if (SveTrajectoryStock_[partition].empty()) {
    Sve.setZero();
  } else {
    EigenLinearInterpolation<state_vector_t>::interpolate(indexAlpha, Sve, &SveTrajectoryStock_[partition]);
  }

  state_vector_t xNominal;
  EigenLinearInterpolation<state_vector_t>::interpolate(time, xNominal, &nominalTimeTrajectoriesStock_[partition],
                                                        &nominalStateTrajectoriesStock_[partition]);

  state_vector_t deltaX = state - xNominal;

  Vx = Sm * deltaX + Sv + Sve;
}

/******************************************************************************************************/
/******************************************************************************************************/
/***************************************************************************************************** */
template <size_t STATE_DIM, size_t INPUT_DIM>
void DDP_BASE<STATE_DIM, INPUT_DIM>::useParallelRiccatiSolverFromInitItr(bool flag) {
  useParallelRiccatiSolverFromInitItr_ = flag;
}

/******************************************************************************************************/
/******************************************************************************************************/
/***************************************************************************************************** */
template <size_t STATE_DIM, size_t INPUT_DIM>
void DDP_BASE<STATE_DIM, INPUT_DIM>::getPerformanceIndeces(scalar_t& costFunction, scalar_t& constraint1ISE,
                                                           scalar_t& constraint2ISE) const {
  costFunction = nominalTotalCost_;
  constraint1ISE = nominalConstraint1ISE_;
  constraint2ISE = nominalConstraint2ISE_;
}

/******************************************************************************************************/
/******************************************************************************************************/
/***************************************************************************************************** */
template <size_t STATE_DIM, size_t INPUT_DIM>
size_t DDP_BASE<STATE_DIM, INPUT_DIM>::getNumIterations() const {
  return iteration_;
}

/******************************************************************************************************/
/******************************************************************************************************/
/***************************************************************************************************** */
template <size_t STATE_DIM, size_t INPUT_DIM>
void DDP_BASE<STATE_DIM, INPUT_DIM>::getIterationsLog(eigen_scalar_array_t& iterationCost, eigen_scalar_array_t& iterationISE1,
                                                      eigen_scalar_array_t& iterationISE2) const {
  iterationCost = iterationCost_;
  iterationISE1 = iterationISE1_;
  iterationISE2 = iterationISE2_;
}

/******************************************************************************************************/
/******************************************************************************************************/
/***************************************************************************************************** */
template <size_t STATE_DIM, size_t INPUT_DIM>
void DDP_BASE<STATE_DIM, INPUT_DIM>::getIterationsLogPtr(const eigen_scalar_array_t*& iterationCostPtr,
                                                         const eigen_scalar_array_t*& iterationISE1Ptr,
                                                         const eigen_scalar_array_t*& iterationISE2Ptr) const {
  iterationCostPtr = &iterationCost_;
  iterationISE1Ptr = &iterationISE1_;
  iterationISE2Ptr = &iterationISE2_;
}

/******************************************************************************************************/
/******************************************************************************************************/
/***************************************************************************************************** */
template <size_t STATE_DIM, size_t INPUT_DIM>
DDP_Settings& DDP_BASE<STATE_DIM, INPUT_DIM>::ddpSettings() {
  return ddpSettings_;
}

/******************************************************************************************************/
/******************************************************************************************************/
/***************************************************************************************************** */
template <size_t STATE_DIM, size_t INPUT_DIM>
const DDP_Settings& DDP_BASE<STATE_DIM, INPUT_DIM>::ddpSettings() const {
  return ddpSettings_;
}

/******************************************************************************************************/
/******************************************************************************************************/
/***************************************************************************************************** */
template <size_t STATE_DIM, size_t INPUT_DIM>
void DDP_BASE<STATE_DIM, INPUT_DIM>::getPrimalSolution(scalar_t finalTime, primal_solution_t* primalSolutionPtr) const {
  // total number of nodes
  int N = 0;
  for (const scalar_array_t& timeTrajectory_i : nominalTimeTrajectoriesStock_) {
    N += timeTrajectory_i.size();
  }

  auto upperBound = [](const scalar_array_t& array, scalar_t value) {
    auto firstLargerValueIterator = std::upper_bound(array.begin(), array.end(), value);
    return static_cast<int>(firstLargerValueIterator - array.begin());
  };

  // fill trajectories
  primalSolutionPtr->timeTrajectory_.clear();
  primalSolutionPtr->timeTrajectory_.reserve(N);
  primalSolutionPtr->stateTrajectory_.clear();
  primalSolutionPtr->stateTrajectory_.reserve(N);
  primalSolutionPtr->inputTrajectory_.clear();
  primalSolutionPtr->inputTrajectory_.reserve(N);
  for (size_t i = initActivePartition_; i <= finalActivePartition_; i++) {
    // break if the start time of the partition is greater than the final time
    if (nominalTimeTrajectoriesStock_[i].front() > finalTime) {
      break;
    }
    // length of the copy
    const int length = upperBound(nominalTimeTrajectoriesStock_[i], finalTime);

    primalSolutionPtr->timeTrajectory_.insert(primalSolutionPtr->timeTrajectory_.end(), nominalTimeTrajectoriesStock_[i].begin(),
                                              nominalTimeTrajectoriesStock_[i].begin() + length);
    primalSolutionPtr->stateTrajectory_.insert(primalSolutionPtr->stateTrajectory_.end(), nominalStateTrajectoriesStock_[i].begin(),
                                               nominalStateTrajectoriesStock_[i].begin() + length);
    primalSolutionPtr->inputTrajectory_.insert(primalSolutionPtr->inputTrajectory_.end(), nominalInputTrajectoriesStock_[i].begin(),
                                               nominalInputTrajectoriesStock_[i].begin() + length);
  }

  // fill controller
  if (ddpSettings_.useFeedbackPolicy_) {
    primalSolutionPtr->controllerPtr_.reset(new linear_controller_t);
    // concatenate controller stock into a single controller
    for (size_t i = initActivePartition_; i <= finalActivePartition_; i++) {
      // break if the start time of the partition is greater than the final time
      if (nominalControllersStock_[i].timeStamp_.front() > finalTime) {
        break;
      }
      // length of the copy
      const int length = upperBound(nominalControllersStock_[i].timeStamp_, finalTime);
      primalSolutionPtr->controllerPtr_->concatenate(&(nominalControllersStock_[i]), 0, length);
    }
  } else {
    primalSolutionPtr->controllerPtr_.reset(
        new feedforward_controller_t(primalSolutionPtr->timeTrajectory_, primalSolutionPtr->inputTrajectory_));
  }

  // fill logic
  primalSolutionPtr->eventTimes_ = this->getLogicRulesPtr()->eventTimes();
  primalSolutionPtr->subsystemsSequence_ = this->getLogicRulesPtr()->subsystemsSequence();
}

/******************************************************************************************************/
/******************************************************************************************************/
/***************************************************************************************************** */
template <size_t STATE_DIM, size_t INPUT_DIM>
typename DDP_BASE<STATE_DIM, INPUT_DIM>::scalar_t DDP_BASE<STATE_DIM, INPUT_DIM>::getFinalTime() const {
  return finalTime_;
}

/******************************************************************************************************/
/******************************************************************************************************/
/***************************************************************************************************** */
template <size_t STATE_DIM, size_t INPUT_DIM>
const typename DDP_BASE<STATE_DIM, INPUT_DIM>::scalar_array_t& DDP_BASE<STATE_DIM, INPUT_DIM>::getPartitioningTimes() const {
  return partitioningTimes_;
}

/******************************************************************************************************/
/******************************************************************************************************/
/***************************************************************************************************** */
template <size_t STATE_DIM, size_t INPUT_DIM>
void DDP_BASE<STATE_DIM, INPUT_DIM>::rewindOptimizer(size_t firstIndex) {
  // No rewind is needed
  if (firstIndex == 0) {
    return;
  }

  // increment rewindCounter_
  rewindCounter_ += firstIndex;

  if (firstIndex > numPartitions_) {
    throw std::runtime_error("Index for rewinding is greater than the current size.");
  }

  const size_t preservedLength = numPartitions_ - firstIndex;
  for (size_t i = 0; i < numPartitions_; i++) {
    if (i < preservedLength) {
      nominalControllersStock_[i].swap(nominalControllersStock_[firstIndex + i]);
      SmFinalStock_[i] = SmFinalStock_[firstIndex + i];
      SvFinalStock_[i] = SvFinalStock_[firstIndex + i];
      SveFinalStock_[i] = SveFinalStock_[firstIndex + i];
      sFinalStock_[i] = sFinalStock_[firstIndex + i];
      xFinalStock_[i] = xFinalStock_[firstIndex + i];
    } else {
      nominalControllersStock_[i].clear();
      SmFinalStock_[i].setZero();
      SvFinalStock_[i].setZero();
      SveFinalStock_[i].setZero();
      sFinalStock_[i].setZero();
      xFinalStock_[i].setZero();
    }
  }
}

/******************************************************************************************************/
/******************************************************************************************************/
/***************************************************************************************************** */
template <size_t STATE_DIM, size_t INPUT_DIM>
const unsigned long long int& DDP_BASE<STATE_DIM, INPUT_DIM>::getRewindCounter() const {
  return rewindCounter_;
}

/******************************************************************************************************/
/******************************************************************************************************/
/***************************************************************************************************** */
template <size_t STATE_DIM, size_t INPUT_DIM>
void DDP_BASE<STATE_DIM, INPUT_DIM>::setupOptimizer(size_t numPartitions) {
  if (numPartitions == 0) {
    throw std::runtime_error("Number of partitions cannot be zero!");
  }

  /*
   * nominal trajectories
   */
  nominalControllersStock_.resize(numPartitions);
  nominalTimeTrajectoriesStock_.resize(numPartitions);
  nominalEventsPastTheEndIndecesStock_.resize(numPartitions);
  nominalStateTrajectoriesStock_.resize(numPartitions);
  nominalInputTrajectoriesStock_.resize(numPartitions);

  nominalPrevTimeTrajectoriesStock_.resize(numPartitions);
  nominalPrevEventsPastTheEndIndecesStock_.resize(numPartitions);
  nominalPrevStateTrajectoriesStock_.resize(numPartitions);
  nominalPrevInputTrajectoriesStock_.resize(numPartitions);

  /*
   * Riccati solver variables and controller update
   */
  SmFinalStock_ = state_matrix_array_t(numPartitions, state_matrix_t::Zero());
  SvFinalStock_ = state_vector_array_t(numPartitions, state_vector_t::Zero());
  SveFinalStock_ = state_vector_array_t(numPartitions, state_vector_t::Zero());
  sFinalStock_ = eigen_scalar_array_t(numPartitions, eigen_scalar_t::Zero());
  xFinalStock_ = state_vector_array_t(numPartitions, state_vector_t::Zero());

  SsTimeTrajectoryStock_.resize(numPartitions);
  SsNormalizedTimeTrajectoryStock_.resize(numPartitions);
  SsNormalizedEventsPastTheEndIndecesStock_.resize(numPartitions);
  sTrajectoryStock_.resize(numPartitions);
  SvTrajectoryStock_.resize(numPartitions);
  SveTrajectoryStock_.resize(numPartitions);
  SmTrajectoryStock_.resize(numPartitions);

  /*
   * approximate LQ variables
   */
  AmTrajectoryStock_.resize(numPartitions);
  BmTrajectoryStock_.resize(numPartitions);

  nc1TrajectoriesStock_.resize(numPartitions);
  EvTrajectoryStock_.resize(numPartitions);
  CmTrajectoryStock_.resize(numPartitions);
  DmTrajectoryStock_.resize(numPartitions);
  nc2TrajectoriesStock_.resize(numPartitions);
  HvTrajectoryStock_.resize(numPartitions);
  FmTrajectoryStock_.resize(numPartitions);

  nc2FinalStock_.resize(numPartitions);
  HvFinalStock_.resize(numPartitions);
  FmFinalStock_.resize(numPartitions);
  qFinalStock_.resize(numPartitions);
  QvFinalStock_.resize(numPartitions);
  QmFinalStock_.resize(numPartitions);

  ncIneqTrajectoriesStock_.resize(numPartitions);  // ncIneq: Number of inequality constraints
  hTrajectoryStock_.resize(numPartitions);
  dhdxTrajectoryStock_.resize(numPartitions);
  ddhdxdxTrajectoryStock_.resize(numPartitions);
  dhduTrajectoryStock_.resize(numPartitions);
  ddhduduTrajectoryStock_.resize(numPartitions);
  ddhdudxTrajectoryStock_.resize(numPartitions);

  qTrajectoryStock_.resize(numPartitions);
  QvTrajectoryStock_.resize(numPartitions);
  QmTrajectoryStock_.resize(numPartitions);
  RvTrajectoryStock_.resize(numPartitions);
  RmTrajectoryStock_.resize(numPartitions);
  PmTrajectoryStock_.resize(numPartitions);
}

/******************************************************************************************************/
/******************************************************************************************************/
/***************************************************************************************************** */
template <size_t STATE_DIM, size_t INPUT_DIM>
void DDP_BASE<STATE_DIM, INPUT_DIM>::runInit() {
  // initial controller rollout
  forwardPassTimer_.startTimer();
  avgTimeStepFP_ = rolloutTrajectory(nominalControllersStock_, nominalTimeTrajectoriesStock_, nominalEventsPastTheEndIndecesStock_,
                                     nominalStateTrajectoriesStock_, nominalInputTrajectoriesStock_);
  forwardPassTimer_.endTimer();

  // linearizing the dynamics and quadratizing the cost function along nominal trajectories
  linearQuadraticApproximationTimer_.startTimer();
  approximateOptimalControlProblem();

  // to check convergence of the main loop, we need to compute the total cost and ISEs
  bool computePerformanceIndex = ddpSettings_.displayInfo_ || ddpSettings_.maxNumIterations_ > 1;
  if (computePerformanceIndex) {
    // calculate rollout constraint type-1 ISE
    nominalConstraint1MaxNorm_ =
        calculateConstraintISE(nominalTimeTrajectoriesStock_, nc1TrajectoriesStock_, EvTrajectoryStock_, nominalConstraint1ISE_);
    // calculate rollout constraint type-2 ISE
    if (!ddpSettings_.noStateConstraints_) {
      nominalConstraint2MaxNorm_ =
          calculateConstraintISE(nominalTimeTrajectoriesStock_, nc2TrajectoriesStock_, HvTrajectoryStock_, nominalConstraint2ISE_);
    } else {
      nominalConstraint2ISE_ = nominalConstraint2MaxNorm_ = 0.0;
    }
    // calculate rollout cost
    calculateRolloutCost(nominalTimeTrajectoriesStock_, nominalEventsPastTheEndIndecesStock_, nominalStateTrajectoriesStock_,
                         nominalInputTrajectoriesStock_, nominalTotalCost_);
  } else {
    nominalTotalCost_ = 0.0;
    nominalConstraint1ISE_ = nominalConstraint1MaxNorm_ = 0.0;
    nominalConstraint2ISE_ = nominalConstraint2MaxNorm_ = 0.0;
  }
  linearQuadraticApproximationTimer_.endTimer();

  // solve Riccati equations
  backwardPassTimer_.startTimer();
  avgTimeStepBP_ = solveSequentialRiccatiEquations(SmHeuristics_, SvHeuristics_, sHeuristics_);
  backwardPassTimer_.endTimer();

  // calculate controller
  computeControllerTimer_.startTimer();
  if (ddpSettings_.useRiccatiSolver_) {
    calculateController();
  } else {
    throw std::runtime_error("useRiccatiSolver=false is not valid.");
  }
  computeControllerTimer_.endTimer();

  // display
  if (ddpSettings_.displayInfo_) {
    printRolloutInfo();
  }
}

/******************************************************************************************************/
/******************************************************************************************************/
/***************************************************************************************************** */
template <size_t STATE_DIM, size_t INPUT_DIM>
void DDP_BASE<STATE_DIM, INPUT_DIM>::runIteration() {
  bool computeISEs = ddpSettings_.displayInfo_ || !ddpSettings_.noStateConstraints_;

  // finding the optimal learningRate
  maxLearningRate_ = ddpSettings_.maxLearningRate_;
  linesearchTimer_.startTimer();
  lineSearch(computeISEs);
  linesearchTimer_.endTimer();

  // linearizing the dynamics and quadratizing the cost function along nominal trajectories
  linearQuadraticApproximationTimer_.startTimer();
  approximateOptimalControlProblem();

  // to check convergence of the main loop, we need to compute ISEs
  if (!computeISEs) {
    // calculate constraint type-1 ISE and maximum norm
    nominalConstraint1MaxNorm_ =
        calculateConstraintISE(nominalTimeTrajectoriesStock_, nc1TrajectoriesStock_, EvTrajectoryStock_, nominalConstraint1ISE_);
    // calculates type-2 constraint ISE and maximum norm
    if (!ddpSettings_.noStateConstraints_) {
      nominalConstraint2MaxNorm_ =
          calculateConstraintISE(nominalTimeTrajectoriesStock_, nc2TrajectoriesStock_, HvTrajectoryStock_, nominalConstraint2ISE_);
    } else {
      nominalConstraint2ISE_ = nominalConstraint2MaxNorm_ = 0.0;
    }
  }
  linearQuadraticApproximationTimer_.endTimer();

  // solve Riccati equations
  backwardPassTimer_.startTimer();
  avgTimeStepBP_ = solveSequentialRiccatiEquations(SmHeuristics_, SvHeuristics_, sHeuristics_);
  backwardPassTimer_.endTimer();

  // calculate controller
  computeControllerTimer_.startTimer();
  if (ddpSettings_.useRiccatiSolver_) {
    calculateController();
  } else {
    throw std::runtime_error("useRiccatiSolver=false is not valid.");
  }
  computeControllerTimer_.endTimer();

  // display
  if (ddpSettings_.displayInfo_) {
    printRolloutInfo();
  }
}

/******************************************************************************************************/
/******************************************************************************************************/
/***************************************************************************************************** */
template <size_t STATE_DIM, size_t INPUT_DIM>
<<<<<<< HEAD
void DDP_BASE<STATE_DIM, INPUT_DIM>::run(scalar_t initTime, const state_vector_t& initState, scalar_t finalTime,
                                         const scalar_array_t& partitioningTimes) {
=======
void DDP_BASE<STATE_DIM, INPUT_DIM>::runExit() {
  //	// add the deleted parts of the controller
  //	for (size_t i=0; i<initActivePartition_; i++)
  //		nominalControllersStock_[i].swap(deletedcontrollersStock_[i]);
  //
  //	if (deletedcontrollersStock_[initActivePartition_].timeStamp_.empty()==false) {
  //
  //		nominalControllersStock_[initActivePartition_].swap(deletedcontrollersStock_[initActivePartition_]);
  //
  //		for (size_t k=0; k<deletedcontrollersStock_[initActivePartition_].timeStamp_.size(); k++) {
  //			nominalControllersStock_[initActivePartition_].timeStamp_.push_back(deletedcontrollersStock_[initActivePartition_].timeStamp_[k]);
  //			nominalControllersStock_[initActivePartition_].biasArray_.push_back(deletedcontrollersStock_[initActivePartition_].biasArray_[k]);
  //			nominalControllersStock_[initActivePartition_].gainArray_.push_back(deletedcontrollersStock_[initActivePartition_].gainArray_[k]);
  //		}  // end of k loop
  //	}
}

/******************************************************************************************************/
/******************************************************************************************************/
/***************************************************************************************************** */
template <size_t STATE_DIM, size_t INPUT_DIM>
void DDP_BASE<STATE_DIM, INPUT_DIM>::runImpl(scalar_t initTime, const state_vector_t& initState, scalar_t finalTime,
                                             const scalar_array_t& partitioningTimes) {
>>>>>>> 61b7c291
  const size_t numPartitions = partitioningTimes.size() - 1;

  linear_controller_array_t noInitialController(numPartitions, linear_controller_t());
  controller_ptr_array_t noInitialControllerPtrArray(numPartitions);
  for (size_t i = 0; i < numPartitions; i++) {
    noInitialControllerPtrArray[i] = &noInitialController[i];
  }

  // call the "run" method which uses the internal controllers stock (i.e. nominalControllersStock_)
  runImpl(initTime, initState, finalTime, partitioningTimes, noInitialControllerPtrArray);
}

/******************************************************************************************************/
/******************************************************************************************************/
/***************************************************************************************************** */
template <size_t STATE_DIM, size_t INPUT_DIM>
void DDP_BASE<STATE_DIM, INPUT_DIM>::runImpl(scalar_t initTime, const state_vector_t& initState, scalar_t finalTime,
                                             const scalar_array_t& partitioningTimes, const controller_ptr_array_t& controllersPtrStock) {
  if (ddpSettings_.displayInfo_) {
    std::cerr << std::endl;
    std::cerr << "++++++++++++++++++++++++++++++++++++++++++++++++++++++" << std::endl;
    std::cerr << "+++++++++++++ " + algorithmName_ + " solver is initialized ++++++++++++++" << std::endl;
    std::cerr << "++++++++++++++++++++++++++++++++++++++++++++++++++++++" << std::endl;
  }

  // infeasible learning rate adjustment scheme
  if (ddpSettings_.maxLearningRate_ < ddpSettings_.minLearningRate_ - OCS2NumericTraits<scalar_t>::limitEpsilon()) {
    throw std::runtime_error("The maximum learning rate is smaller than the minimum learning rate.");
  }

  if (partitioningTimes.empty()) {
    throw std::runtime_error("There should be at least one time partition.");
  }

  if (!initState.allFinite()) {
    throw std::runtime_error("DDP: initial state is not finite (time: " + std::to_string(initTime) + " [sec]).");
  }

  // update numPartitions_ if it has been changed
  if (numPartitions_ != partitioningTimes.size() - 1) {
    numPartitions_ = partitioningTimes.size() - 1;
    setupOptimizer(numPartitions_);
  }

  // update partitioningTimes_
  partitioningTimes_ = partitioningTimes;
  initActivePartition_ = lookup::findBoundedActiveIntervalInTimeArray(partitioningTimes, initTime);
  finalActivePartition_ = lookup::findBoundedActiveIntervalInTimeArray(partitioningTimes, finalTime);

  // Use the input controller if it is not empty otherwise use the internal controller (nominalControllersStock_).
  // In the later case 2 scenarios are possible: either the internal controller is already set (such as the MPC case
  // where the warm starting option is set true) or the internal controller is empty in which instead of performing
  // a rollout the operating trajectories will be used.
  if (!controllersPtrStock.empty()) {
    if (controllersPtrStock.size() != numPartitions_) {
      throw std::runtime_error("controllersPtrStock has less controllers than the number of partitions.");
    }

    nominalControllersStock_.clear();
    nominalControllersStock_.reserve(numPartitions_);

    // ensure initial controllers are of the right type, then assign
    for (auto& controllersStock_i : controllersPtrStock) {
      auto linearCtrlPtr = dynamic_cast<linear_controller_t*>(controllersStock_i);
      if (linearCtrlPtr == nullptr) {
        throw std::runtime_error("DDP_BASE::run -- controller must be a linear_controller_t.");
      }
      nominalControllersStock_.emplace_back(*linearCtrlPtr);
    }
  } else {
    if (nominalControllersStock_.size() != numPartitions_) {
      throw std::runtime_error("The internal controller is not compatible with the number of partitions.");
    }
  }

  // update the logic rules in the beginning of the run routine
  bool logicRulesModified = BASE::getLogicRulesMachinePtr()->updateLogicRules(partitioningTimes_);

  // display
  if (ddpSettings_.displayInfo_) {
    std::cerr << std::endl << "Rewind Counter: " << rewindCounter_ << std::endl;
    std::cerr << algorithmName_ + " solver starts from initial time " << initTime << " to final time " << finalTime << ".";
    BASE::getLogicRulesMachinePtr()->display();
    std::cerr << std::endl;
  }

  iteration_ = 0;
  initState_ = initState;
  initTime_ = initTime;
  finalTime_ = finalTime;

  iterationCost_.clear();
  iterationISE1_.clear();
  iterationISE2_.clear();

  // check if after the truncation the internal controller is empty
  bool isInitInternalControllerEmpty = false;
  for (const linear_controller_t& controller : nominalControllersStock_) {
    isInitInternalControllerEmpty = isInitInternalControllerEmpty || controller.empty();
  }

  // display
  if (ddpSettings_.displayInfo_) {
    std::cerr << "\n#### Iteration " << iteration_ << " (Dynamics might have been violated)" << std::endl;
  }

  // run DDP initializer and update the member variables
  runInit();

  iterationCost_.push_back((Eigen::VectorXd(1) << nominalTotalCost_).finished());
  iterationISE1_.push_back((Eigen::VectorXd(1) << nominalConstraint1ISE_).finished());
  iterationISE2_.push_back((Eigen::VectorXd(1) << nominalConstraint2ISE_).finished());

  // convergence conditions variables
  scalar_t relCost;
  scalar_t relConstraint1ISE;
  bool isLearningRateStarZero = false;
  bool isCostFunctionConverged = false;
  bool isConstraint1Satisfied = false;
  bool isOptimizationConverged = false;

  // DDP main loop
  while (iteration_ + 1 < ddpSettings_.maxNumIterations_ && !isOptimizationConverged) {
    // increment iteration counter
    iteration_++;

    scalar_t costCashed = nominalTotalCost_;
    scalar_t constraint1ISECashed = nominalConstraint1ISE_;

    // display
    if (ddpSettings_.displayInfo_) {
      std::cerr << "\n#### Iteration " << iteration_ << std::endl;
    }

    // run the an iteration of the DDP algorithm and update the member variables
    runIteration();

    iterationCost_.push_back((Eigen::VectorXd(1) << nominalTotalCost_).finished());
    iterationISE1_.push_back((Eigen::VectorXd(1) << nominalConstraint1ISE_).finished());
    iterationISE2_.push_back((Eigen::VectorXd(1) << nominalConstraint2ISE_).finished());

    // loop break variables
    relCost = std::abs(nominalTotalCost_ - costCashed);
    relConstraint1ISE = std::abs(nominalConstraint1ISE_ - constraint1ISECashed);
    isConstraint1Satisfied =
        nominalConstraint1ISE_ <= ddpSettings_.minAbsConstraint1ISE_ || relConstraint1ISE <= ddpSettings_.minRelConstraint1ISE_;
    isLearningRateStarZero = learningRateStar_ == 0 && !isInitInternalControllerEmpty;
    isCostFunctionConverged = relCost <= ddpSettings_.minRelCost_ || isLearningRateStarZero;
    isOptimizationConverged = isCostFunctionConverged && isConstraint1Satisfied;
    isInitInternalControllerEmpty = false;

  }  // end of while loop

  if (ddpSettings_.displayInfo_) {
    std::cerr << "\n#### Final rollout" << std::endl;
  }

  bool computeISEs = !ddpSettings_.noStateConstraints_ || ddpSettings_.displayInfo_ || ddpSettings_.displayShortSummary_;

  // finding the final optimal learningRate and getting the optimal trajectories and controller
  maxLearningRate_ = ddpSettings_.maxLearningRate_;
  linesearchTimer_.startTimer();
  lineSearch(computeISEs);
  linesearchTimer_.endTimer();

  runExit();

  // display
  if (ddpSettings_.displayInfo_ || ddpSettings_.displayShortSummary_) {
    std::cerr << "\n++++++++++++++++++++++++++++++++++++++++++++++++++++++" << std::endl;
    std::cerr << "++++++++++++++ " + algorithmName_ + " solver is terminated ++++++++++++++" << std::endl;
    std::cerr << "++++++++++++++++++++++++++++++++++++++++++++++++++++++" << std::endl;
    std::cerr << "Number of Iterations:      " << iteration_ + 1 << " out of " << ddpSettings_.maxNumIterations_ << std::endl;

    printRolloutInfo();

    if (isOptimizationConverged) {
      if (isLearningRateStarZero) {
        std::cerr << algorithmName_ + " successfully terminates as learningRate reduced to zero." << std::endl;
      } else {
        std::cerr << algorithmName_ + " successfully terminates as cost relative change (relCost=" << relCost
                  << ") reached to the minimum value." << std::endl;
      }

      if (nominalConstraint1ISE_ <= ddpSettings_.minAbsConstraint1ISE_) {
        std::cerr << "Type-1 constraint absolute ISE (absConstraint1ISE=" << nominalConstraint1ISE_ << ") reached to the minimum value."
                  << std::endl;
      } else {
        std::cerr << "Type-1 constraint relative ISE (relConstraint1ISE=" << relConstraint1ISE << ") reached to the minimum value."
                  << std::endl;
      }
    } else {
      std::cerr << "Maximum number of iterations has reached." << std::endl;
    }
    std::cerr << std::endl;
  }
}

}  // namespace ocs2<|MERGE_RESOLUTION|>--- conflicted
+++ resolved
@@ -1464,34 +1464,8 @@
 /******************************************************************************************************/
 /***************************************************************************************************** */
 template <size_t STATE_DIM, size_t INPUT_DIM>
-<<<<<<< HEAD
 void DDP_BASE<STATE_DIM, INPUT_DIM>::run(scalar_t initTime, const state_vector_t& initState, scalar_t finalTime,
                                          const scalar_array_t& partitioningTimes) {
-=======
-void DDP_BASE<STATE_DIM, INPUT_DIM>::runExit() {
-  //	// add the deleted parts of the controller
-  //	for (size_t i=0; i<initActivePartition_; i++)
-  //		nominalControllersStock_[i].swap(deletedcontrollersStock_[i]);
-  //
-  //	if (deletedcontrollersStock_[initActivePartition_].timeStamp_.empty()==false) {
-  //
-  //		nominalControllersStock_[initActivePartition_].swap(deletedcontrollersStock_[initActivePartition_]);
-  //
-  //		for (size_t k=0; k<deletedcontrollersStock_[initActivePartition_].timeStamp_.size(); k++) {
-  //			nominalControllersStock_[initActivePartition_].timeStamp_.push_back(deletedcontrollersStock_[initActivePartition_].timeStamp_[k]);
-  //			nominalControllersStock_[initActivePartition_].biasArray_.push_back(deletedcontrollersStock_[initActivePartition_].biasArray_[k]);
-  //			nominalControllersStock_[initActivePartition_].gainArray_.push_back(deletedcontrollersStock_[initActivePartition_].gainArray_[k]);
-  //		}  // end of k loop
-  //	}
-}
-
-/******************************************************************************************************/
-/******************************************************************************************************/
-/***************************************************************************************************** */
-template <size_t STATE_DIM, size_t INPUT_DIM>
-void DDP_BASE<STATE_DIM, INPUT_DIM>::runImpl(scalar_t initTime, const state_vector_t& initState, scalar_t finalTime,
-                                             const scalar_array_t& partitioningTimes) {
->>>>>>> 61b7c291
   const size_t numPartitions = partitioningTimes.size() - 1;
 
   linear_controller_array_t noInitialController(numPartitions, linear_controller_t());
