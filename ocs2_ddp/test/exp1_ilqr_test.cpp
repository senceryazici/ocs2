/******************************************************************************
Copyright (c) 2017, Farbod Farshidian. All rights reserved.

Redistribution and use in source and binary forms, with or without
modification, are permitted provided that the following conditions are met:

* Redistributions of source code must retain the above copyright notice, this
  list of conditions and the following disclaimer.

* Redistributions in binary form must reproduce the above copyright notice,
  this list of conditions and the following disclaimer in the documentation
  and/or other materials provided with the distribution.

* Neither the name of the copyright holder nor the names of its
  contributors may be used to endorse or promote products derived from
  this software without specific prior written permission.

THIS SOFTWARE IS PROVIDED BY THE COPYRIGHT HOLDERS AND CONTRIBUTORS "AS IS"
AND ANY EXPRESS OR IMPLIED WARRANTIES, INCLUDING, BUT NOT LIMITED TO, THE
IMPLIED WARRANTIES OF MERCHANTABILITY AND FITNESS FOR A PARTICULAR PURPOSE ARE
DISCLAIMED. IN NO EVENT SHALL THE COPYRIGHT HOLDER OR CONTRIBUTORS BE LIABLE
FOR ANY DIRECT, INDIRECT, INCIDENTAL, SPECIAL, EXEMPLARY, OR CONSEQUENTIAL
DAMAGES (INCLUDING, BUT NOT LIMITED TO, PROCUREMENT OF SUBSTITUTE GOODS OR
SERVICES; LOSS OF USE, DATA, OR PROFITS; OR BUSINESS INTERRUPTION) HOWEVER
CAUSED AND ON ANY THEORY OF LIABILITY, WHETHER IN CONTRACT, STRICT LIABILITY,
OR TORT (INCLUDING NEGLIGENCE OR OTHERWISE) ARISING IN ANY WAY OUT OF THE USE
OF THIS SOFTWARE, EVEN IF ADVISED OF THE POSSIBILITY OF SUCH DAMAGE.
******************************************************************************/

#include <gtest/gtest.h>
#include <cstdlib>
#include <ctime>
#include <iostream>

#include <ocs2_oc/rollout/TimeTriggeredRollout.h>

#include <ocs2_ddp/ILQR.h>

#include <ocs2_oc/test/EXP1.h>

using namespace ocs2;

enum { STATE_DIM = 2, INPUT_DIM = 1 };

TEST(exp1_ilqr_test, exp1_ilqr_test) {
  using linear_controller_t = ILQR<STATE_DIM, INPUT_DIM>::linear_controller_t;
  using feedforward_controller_t = ILQR<STATE_DIM, INPUT_DIM>::feedforward_controller_t;

  ILQR_Settings ilqrSettings;
  ilqrSettings.ddpSettings_.displayInfo_ = true;
  ilqrSettings.ddpSettings_.displayShortSummary_ = true;
  ilqrSettings.ddpSettings_.absTolODE_ = 1e-10;
  ilqrSettings.ddpSettings_.relTolODE_ = 1e-7;
  ilqrSettings.ddpSettings_.maxNumStepsPerSecond_ = 10000;
  ilqrSettings.ddpSettings_.maxNumIterations_ = 30;
  ilqrSettings.ddpSettings_.noStateConstraints_ = true;
  ilqrSettings.ddpSettings_.minLearningRate_ = 0.0001;
  ilqrSettings.ddpSettings_.minRelCost_ = 5e-4;
  ilqrSettings.ddpSettings_.checkNumericalStability_ = false;
  ilqrSettings.ddpSettings_.useFeedbackPolicy_ = false;
  ilqrSettings.ddpSettings_.debugPrintRollout_ = false;

  Rollout_Settings rolloutSettings;
  rolloutSettings.absTolODE_ = 1e-11;
  rolloutSettings.relTolODE_ = 1e-8;
  rolloutSettings.maxNumStepsPerSecond_ = 10000;

  // event times
  std::vector<double> eventTimes{0.2262, 1.0176};
  std::vector<size_t> subsystemsSequence{0, 1, 2};
<<<<<<< HEAD
  std::shared_ptr<EXP1_LogicRules> logicRules(new EXP1_LogicRules(eventTimes, subsystemsSequence));
=======
  std::shared_ptr<ModeScheduleManager<STATE_DIM, INPUT_DIM>> modeScheduleManagerPtr(
      new ModeScheduleManager<STATE_DIM, INPUT_DIM>({eventTimes, subsystemsSequence}));
>>>>>>> 20edaa8f

  double startTime = 0.0;
  double finalTime = 3.0;

  // partitioning times
  std::vector<double> partitioningTimes;
  partitioningTimes.push_back(startTime);
  partitioningTimes.push_back(eventTimes[0]);
  partitioningTimes.push_back(eventTimes[1]);
  partitioningTimes.push_back(finalTime);

  EXP1_System::state_vector_t initState(2.0, 3.0);

  /******************************************************************************************************/
  /******************************************************************************************************/
  /******************************************************************************************************/
  // system rollout
  EXP1_System systemDynamics(modeScheduleManagerPtr);
  TimeTriggeredRollout<STATE_DIM, INPUT_DIM> timeTriggeredRollout(systemDynamics, rolloutSettings);

  // system derivatives
  EXP1_SystemDerivative systemDerivative(modeScheduleManagerPtr);

  // system constraints
  EXP1_SystemConstraint systemConstraint;

  // system cost functions
  EXP1_CostFunction systemCostFunction(modeScheduleManagerPtr);

  // system operatingTrajectories
  Eigen::Matrix<double, STATE_DIM, 1> stateOperatingPoint = Eigen::Matrix<double, STATE_DIM, 1>::Zero();
  Eigen::Matrix<double, INPUT_DIM, 1> inputOperatingPoint = Eigen::Matrix<double, INPUT_DIM, 1>::Zero();
  EXP1_SystemOperatingTrajectories operatingTrajectories(stateOperatingPoint, inputOperatingPoint);

  /******************************************************************************************************/
  /******************************************************************************************************/
  /******************************************************************************************************/
  // ILQR - single-threaded version
  ilqrSettings.ddpSettings_.nThreads_ = 1;
  ILQR<STATE_DIM, INPUT_DIM> ilqrST(&timeTriggeredRollout, &systemDerivative, &systemConstraint, &systemCostFunction,
                                    &operatingTrajectories, ilqrSettings);
  ilqrST.setModeScheduleManager(modeScheduleManagerPtr);

  // ILQR - multi-threaded version
  ilqrSettings.ddpSettings_.nThreads_ = 3;
  ILQR<STATE_DIM, INPUT_DIM> ilqrMT(&timeTriggeredRollout, &systemDerivative, &systemConstraint, &systemCostFunction,
                                    &operatingTrajectories, ilqrSettings);
  ilqrMT.setModeScheduleManager(modeScheduleManagerPtr);

  // run single_threaded core ILQR
  if (ilqrSettings.ddpSettings_.displayInfo_ || ilqrSettings.ddpSettings_.displayShortSummary_) {
    std::cerr << "\n>>> single-threaded ILQR" << std::endl;
  }
  ilqrST.run(startTime, initState, finalTime, partitioningTimes);

  // run multi-threaded ILQR
  if (ilqrSettings.ddpSettings_.displayInfo_ || ilqrSettings.ddpSettings_.displayShortSummary_) {
    std::cerr << "\n>>> multi-threaded ILQR" << std::endl;
  }
  ilqrMT.run(startTime, initState, finalTime, partitioningTimes);

  /******************************************************************************************************/
  /******************************************************************************************************/
  /******************************************************************************************************/
  // get solution
  ILQR<STATE_DIM, INPUT_DIM>::primal_solution_t solutionST = ilqrST.primalSolution(finalTime);
  ILQR<STATE_DIM, INPUT_DIM>::primal_solution_t solutionMT = ilqrMT.primalSolution(finalTime);

  // get performance indices
  double totalCost_st, totalCost_mt;
  double constraint1ISE_st, constraint1ISE_mt;
  double constraint2ISE_st, constraint2ISE_mt;
  ilqrST.getPerformanceIndeces(totalCost_st, constraint1ISE_st, constraint2ISE_st);
  ilqrMT.getPerformanceIndeces(totalCost_mt, constraint1ISE_mt, constraint2ISE_mt);

  /******************************************************************************************************/
  /******************************************************************************************************/
  /******************************************************************************************************/
  const double expectedCost = 5.4399;
  ASSERT_LT(fabs(totalCost_st - expectedCost), 10 * ilqrSettings.ddpSettings_.minRelCost_)
      << "MESSAGE: ILQR_ST failed in the EXP1's cost test!";
  ASSERT_LT(fabs(totalCost_mt - expectedCost), 10 * ilqrSettings.ddpSettings_.minRelCost_)
      << "MESSAGE: ILQR_MT failed in the EXP1's cost test!";

  const double expectedISE1 = 0.0;
  ASSERT_LT(fabs(constraint1ISE_st - expectedISE1), 10 * ilqrSettings.ddpSettings_.minRelConstraint1ISE_)
      << "MESSAGE: ILQR_ST failed in the EXP1's type-1 constraint ISE test!";
  ASSERT_LT(fabs(constraint1ISE_mt - expectedISE1), 10 * ilqrSettings.ddpSettings_.minRelConstraint1ISE_)
      << "MESSAGE: ILQR_MT failed in the EXP1's type-1 constraint ISE test!";

  const double expectedISE2 = 0.0;
  ASSERT_LT(fabs(constraint2ISE_st - expectedISE2), 10 * ilqrSettings.ddpSettings_.minRelConstraint1ISE_)
      << "MESSAGE: ILQR_ST failed in the EXP1's type-2 constraint ISE test!";
  ASSERT_LT(fabs(constraint2ISE_mt - expectedISE2), 10 * ilqrSettings.ddpSettings_.minRelConstraint1ISE_)
      << "MESSAGE: ILQR_MT failed in the EXP1's type-2 constraint ISE test!";

  double ctrlFinalTime;
  if (ilqrSettings.ddpSettings_.useFeedbackPolicy_) {
    ctrlFinalTime = dynamic_cast<linear_controller_t*>(solutionST.controllerPtr_.get())->timeStamp_.back();
  } else {
    ctrlFinalTime = dynamic_cast<feedforward_controller_t*>(solutionST.controllerPtr_.get())->timeStamp_.back();
  }
  ASSERT_DOUBLE_EQ(solutionST.timeTrajectory_.back(), finalTime) << "MESSAGE: ILQR_ST failed in policy final time of trajectory!";
  ASSERT_DOUBLE_EQ(ctrlFinalTime, finalTime) << "MESSAGE: ILQR_ST failed in policy final time of controller!";
}

int main(int argc, char** argv) {
  testing::InitGoogleTest(&argc, argv);
  return RUN_ALL_TESTS();
}<|MERGE_RESOLUTION|>--- conflicted
+++ resolved
@@ -68,12 +68,8 @@
   // event times
   std::vector<double> eventTimes{0.2262, 1.0176};
   std::vector<size_t> subsystemsSequence{0, 1, 2};
-<<<<<<< HEAD
-  std::shared_ptr<EXP1_LogicRules> logicRules(new EXP1_LogicRules(eventTimes, subsystemsSequence));
-=======
   std::shared_ptr<ModeScheduleManager<STATE_DIM, INPUT_DIM>> modeScheduleManagerPtr(
       new ModeScheduleManager<STATE_DIM, INPUT_DIM>({eventTimes, subsystemsSequence}));
->>>>>>> 20edaa8f
 
   double startTime = 0.0;
   double finalTime = 3.0;
