--- conflicted
+++ resolved
@@ -55,6 +55,8 @@
   static constexpr size_t INPUT_DIM = 2;
   static constexpr ocs2::scalar_t solutionPrecision = 5e-3;
   static constexpr size_t numStateInputConstraints = 2;
+  static constexpr size_t numStateOnlyConstraints = 0;
+  static constexpr size_t numFinalStateOnlyConstraints = 0;
 
   DDPCorrectness() {
     srand(0);
@@ -95,6 +97,10 @@
   }
 
   bool createFeasibleRandomProblem() {
+    static_assert(numStateInputConstraints + numStateOnlyConstraints <= INPUT_DIM,
+                  "The number of constraints must be less or equal to INPUT_DIM");
+    static_assert(numFinalStateOnlyConstraints <= STATE_DIM, "The number of final constraints must be less or equal to STATE_DIM");
+
     // dynamics
     systemPtr = ocs2::getOcs2Dynamics(ocs2::getRandomDynamics(STATE_DIM, INPUT_DIM));
     problemPtr.reset(new ocs2::OptimalControlProblem);
@@ -109,6 +115,10 @@
     if (std::get<1>(GetParam()) == Constraining::CONSTARINED) {
       problemPtr->equalityConstraintPtr->add(
           "equality", ocs2::getOcs2Constraints(ocs2::getRandomConstraints(STATE_DIM, INPUT_DIM, numStateInputConstraints)));
+      problemPtr->stateEqualityConstraintPtr->add(
+          "stateEquality", ocs2::getOcs2StateOnlyConstraints(ocs2::getRandomConstraints(STATE_DIM, 0, numStateOnlyConstraints)));
+      problemPtr->finalEqualityConstraintPtr->add(
+          "finalEquality", ocs2::getOcs2StateOnlyConstraints(ocs2::getRandomConstraints(STATE_DIM, 0, numFinalStateOnlyConstraints)));
     }
 
     // system operating points
@@ -163,17 +173,10 @@
 
   ocs2::search_strategy::Type getSearchStrategy() { return std::get<0>(GetParam()); }
 
-<<<<<<< HEAD
-  ocs2::scalar_array_t getPartitioningTimes() {
-    const auto partitioning = std::get<2>(GetParam());
-    if (partitioning == NumThreads::SINGLE) {
-      return {startTime, finalTime};
-=======
   size_t getNumThreads() const {
     const auto n = std::get<2>(GetParam());
     if (n == NumThreads::SINGLE) {
       return 1;
->>>>>>> a41ca85e
     } else {
       return 2;
     }
@@ -250,6 +253,8 @@
 constexpr size_t DDPCorrectness::STATE_DIM;
 constexpr size_t DDPCorrectness::INPUT_DIM;
 constexpr size_t DDPCorrectness::numStateInputConstraints;
+constexpr size_t DDPCorrectness::numStateOnlyConstraints;
+constexpr size_t DDPCorrectness::numFinalStateOnlyConstraints;
 constexpr ocs2::scalar_t DDPCorrectness::solutionPrecision;
 
 /******************************************************************************************************/
