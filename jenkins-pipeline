--- conflicted
+++ resolved
@@ -2,12 +2,8 @@
 ciPipeline("--ros-distro noetic --publish-doxygen --recipes raisimlib \
             --dependencies 'git@github.com:leggedrobotics/hpp-fcl.git;master;git'\
                            'git@github.com:leggedrobotics/pinocchio.git;master;git'\
-<<<<<<< HEAD
                            'git@github.com:ANYbotics/anymal_c_simple_description.git;master;git'\
-            --ignore ocs2_sqp ocs2_ballbot_example ocs2_ballbot_raisim_example ocs2_doc")
-=======
             --ignore ocs2_doc")
->>>>>>> 0562f056
 
 node {
     stage('Artifacts') {
