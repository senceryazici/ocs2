--- conflicted
+++ resolved
@@ -64,11 +64,7 @@
    * @param[in] mpc the underlying MPC class to be used
    * @param[in] logicRules (optional)
    */
-<<<<<<< HEAD
   explicit MPC_MRT_Interface(mpc_t& mpc, std::shared_ptr<HybridLogicRules> logicRules = nullptr);
-=======
-  explicit MPC_MRT_Interface(mpc_t* mpc, std::shared_ptr<HybridLogicRules> logicRules = nullptr);
->>>>>>> 1cf611ff
 
   /**
    * Destructor.
@@ -101,7 +97,6 @@
   void advanceMpc();
 
   /**
-<<<<<<< HEAD
    * @brief Calculates the state derivative of the value function
    * @param [in] time the query time
    * @param [out] Vx partial derivative of the value function at requested time at nominal state
@@ -124,20 +119,6 @@
   void calculateStateInputConstraintLagrangian(scalar_t time, const state_vector_t& state, dynamic_vector_t& nu) const;
 
   /**
-   * @brief Access the currently in-use time trajectory.
-   * @note To get the latest policy from MPC, call updatePolicy() first
-   */
-  const scalar_array_t& getMpcTimeTrajectory() const;
-
-  /**
-   * @brief Access the currently in-use state trajectory.
-   * @note To get the latest policy from MPC, call updatePolicy() first
-   */
-  const state_vector_array_t& getMpcStateTrajectory() const;
-
-  /**
-=======
->>>>>>> 1cf611ff
    * @brief Access the currently in-use input trajectory.
    * @note To get the latest policy from MPC, call updatePolicy() first
    */
