--- conflicted
+++ resolved
@@ -171,7 +171,6 @@
   // MPC inputs
   system_observation_t currentObservation_;
   std::mutex observationMutex_;
-<<<<<<< HEAD
   std::mutex costDesiredTrajectoriesBufferMutex_;
   std::atomic_bool costDesiredTrajectoriesBufferUpdated_;
   cost_desired_trajectories_t costDesiredTrajectoriesBuffer_;
@@ -180,8 +179,6 @@
   input_vector_array_t mpcInputTrajectoryBuffer_;
   input_vector_array_t mpcInputTrajectory_;
   input_linear_interpolation_t mpcLinInterpolateInput_;
-=======
->>>>>>> 6083e3fe
 };
 
 }  // namespace ocs2
