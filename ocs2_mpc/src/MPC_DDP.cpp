--- conflicted
+++ resolved
@@ -37,31 +37,15 @@
 /******************************************************************************************************/
 /******************************************************************************************************/
 /******************************************************************************************************/
-<<<<<<< HEAD
 MPC_DDP::MPC_DDP(mpc::Settings mpcSettings, ddp::Settings ddpSettings, const RolloutBase& rollout,
-                 const OptimalControlProblem& optimalControlProblem, const SystemOperatingTrajectoriesBase& operatingTrajectories)
+                 const OptimalControlProblem& optimalControlProblem, const Initializer* initializerPtr)
     : MPC_BASE(std::move(mpcSettings)) {
   switch (ddpSettings.algorithm_) {
     case ddp::Algorithm::SLQ:
-      ddpPtr_.reset(new SLQ(std::move(ddpSettings), rollout, optimalControlProblem, operatingTrajectories));
+      ddpPtr_.reset(new SLQ(std::move(ddpSettings), rollout, optimalControlProblem, initializerPtr));
       break;
     case ddp::Algorithm::ILQR:
-      ddpPtr_.reset(new ILQR(std::move(ddpSettings), rollout, optimalControlProblem, operatingTrajectories));
-=======
-MPC_DDP::MPC_DDP(const RolloutBase* rolloutPtr, const SystemDynamicsBase* systemDynamicsPtr, const ConstraintBase* systemConstraintsPtr,
-                 const CostFunctionBase* costFunctionPtr, const Initializer* initializerPtr, ddp::Settings ddpSettings,
-                 mpc::Settings mpcSettings, const CostFunctionBase* heuristicsFunctionPtr /*= nullptr*/)
-
-    : MPC_BASE(std::move(mpcSettings)) {
-  switch (ddpSettings.algorithm_) {
-    case ddp::Algorithm::SLQ:
-      ddpPtr_.reset(new SLQ(rolloutPtr, systemDynamicsPtr, systemConstraintsPtr, costFunctionPtr, initializerPtr, std::move(ddpSettings),
-                            heuristicsFunctionPtr));
-      break;
-    case ddp::Algorithm::ILQR:
-      ddpPtr_.reset(new ILQR(rolloutPtr, systemDynamicsPtr, systemConstraintsPtr, costFunctionPtr, initializerPtr, std::move(ddpSettings),
-                             heuristicsFunctionPtr));
->>>>>>> 0f348b42
+      ddpPtr_.reset(new ILQR(std::move(ddpSettings), rollout, optimalControlProblem, initializerPtr));
       break;
   }
 }
