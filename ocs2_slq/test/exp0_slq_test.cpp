--- conflicted
+++ resolved
@@ -102,14 +102,14 @@
   /******************************************************************************************************/
   /******************************************************************************************************/
   /******************************************************************************************************/
-  // SLQ - single core version
-  SLQ<STATE_DIM, INPUT_DIM, EXP0_LogicRules> slq(
+  // SLQ - single-thread version
+  SLQ<STATE_DIM, INPUT_DIM, EXP0_LogicRules> slqST(
       &systemDynamics, &systemDerivative,
       &systemConstraint, &systemCostFunction,
       &operatingTrajectories, slqSettings, &logicRules);
 
-  // SLQ - multi-core version
-//  SLQ_MP<STATE_DIM, INPUT_DIM, EXP0_LogicRules> slq_mp(
+  // SLQ - multi-thread version
+//  SLQ_MP<STATE_DIM, INPUT_DIM, EXP0_LogicRules> slqMT(
 //		  &systemDynamics, &systemDerivative,
 //		  &systemConstraint, &systemCostFunction,
 //		  &operatingTrajectories, slqSettings, &logicRules);
@@ -117,149 +117,48 @@
   // run single core SLQ
   if (slqSettings.displayInfo_ || slqSettings.displayShortSummary_)
     std::cerr << "\n>>> single-core SLQ" << std::endl;
-  slq.run(startTime, initState, finalTime, partitioningTimes);
+  slqST.run(startTime, initState, finalTime, partitioningTimes);
 
   // run multi-core SLQ
 //  if (slqSettings.displayInfo_ || slqSettings.displayShortSummary_)
 //	  std::cerr << "\n>>> multi-core SLQ" << std::endl;
-//  slq_mp.run(startTime, initState, finalTime, partitioningTimes);
+//  slqMT.run(startTime, initState, finalTime, partitioningTimes);
 
   /******************************************************************************************************/
   /******************************************************************************************************/
   /******************************************************************************************************/
   // get controller
-<<<<<<< HEAD
-  SLQ_BASE<STATE_DIM, INPUT_DIM, EXP0_LogicRules>::controller_array_t controllersStock = slq.getController();
-//  SLQ_BASE<STATE_DIM, INPUT_DIM, EXP0_LogicRules>::controller_array_t controllersStockMT = slq_mp.getController();
-=======
-  SLQ_BASE<STATE_DIM, INPUT_DIM, EXP0_LogicRules>::controller_ptr_array_t controllersPtrStock = slq.getController();
->>>>>>> 74fbbb4c
+  SLQ_BASE<STATE_DIM, INPUT_DIM, EXP0_LogicRules>::controller_ptr_array_t controllersPtrStockST = slqST.getController();
+//  SLQ_BASE<STATE_DIM, INPUT_DIM, EXP0_LogicRules>::controller_ptr_array_t controllersPtrStockMT = slqMT.getController();
 
   // get performance indices
-  double totalCost, totalCost_mp;
-  double constraint1ISE, constraint1ISE_mp;
-  double constraint2ISE, constraint2ISE_mp;
-  slq.getPerformanceIndeces(totalCost, constraint1ISE, constraint2ISE);
-//  slq_mp.getPerformanceIndeces(totalCost_mp, constraint1ISE_mp, constraint2ISE_mp);
+  double totalCostST, totalCostMT;
+  double constraint1ISE_ST, constraint1ISE_MT;
+  double constraint2ISE_ST, constraint2ISE_MT;
+  slqST.getPerformanceIndeces(totalCostST, constraint1ISE_ST, constraint2ISE_ST);
+//  slqMT.getPerformanceIndeces(totalCostMT, constraint1ISE_MT, constraint2ISE_MT);
 
   /******************************************************************************************************/
   /******************************************************************************************************/
   /******************************************************************************************************/
   const double expectedCost = 9.7667;
-  ASSERT_LT(fabs(totalCost - expectedCost), 10 * slqSettings.minRelCostSLQ_) <<
+  ASSERT_LT(fabs(totalCostST - expectedCost), 10 * slqSettings.minRelCostSLQ_) <<
 		  "MESSAGE: SLQ failed in the EXP0's cost test!";
-//  ASSERT_LT(fabs(totalCost_mp - expectedCost), 10*slqSettings.minRelCostSLQ_) <<
+//  ASSERT_LT(fabs(totalCostMT - expectedCost), 10*slqSettings.minRelCostSLQ_) <<
 //		  "MESSAGE: SLQ_MP failed in the EXP1's cost test!";
 
   const double expectedISE1 = 0.0;
-  ASSERT_LT(fabs(constraint1ISE - expectedISE1), 10 * slqSettings.minRelConstraint1ISE_) <<
+  ASSERT_LT(fabs(constraint1ISE_ST - expectedISE1), 10 * slqSettings.minRelConstraint1ISE_) <<
 		  "MESSAGE: SLQ failed in the EXP0's type-1 constraint ISE test!";
-//  ASSERT_LT(fabs(constraint1ISE_mp - expectedISE1), 10*slqSettings.minRelConstraint1ISE_) <<
+//  ASSERT_LT(fabs(constraint1ISE_MT - expectedISE1), 10*slqSettings.minRelConstraint1ISE_) <<
 //		  "MESSAGE: SLQ_MP failed in the EXP1's type-1 constraint ISE test!";
 
   const double expectedISE2 = 0.0;
-  ASSERT_LT(fabs(constraint2ISE - expectedISE2), 10 * slqSettings.minRelConstraint1ISE_) <<
+  ASSERT_LT(fabs(constraint2ISE_ST - expectedISE2), 10 * slqSettings.minRelConstraint1ISE_) <<
 		  "MESSAGE: SLQ failed in the EXP0's type-2 constraint ISE test!";
-//  ASSERT_LT(fabs(constraint2ISE_mp - expectedISE2), 10*slqSettings.minRelConstraint1ISE_) <<
+//  ASSERT_LT(fabs(constraint2ISE_MT - expectedISE2), 10*slqSettings.minRelConstraint1ISE_) <<
 //		  "MESSAGE: SLQ_MP failed in the EXP1's type-2 constraint ISE test!";
 }
-
-// This test hangs on the buildserver in an infinite loop. Issue likely multithreading related.
-// Locally it runs fine for several users.
-//TEST(exp0_slq_test, DISABLED_exp0_slq_test_multi_core) {
-//
-//  // system dynamics
-//  EXP0_System systemDynamics;
-//
-//  // system derivatives
-//  EXP0_SystemDerivative systemDerivative;
-//
-//  // system constraints
-//  EXP0_SystemConstraint systemConstraint;
-//
-//  // system cost functions
-//  EXP0_CostFunction systemCostFunction;
-//
-//  // system operatingTrajectories
-//  Eigen::Matrix<double, 2, 1> stateOperatingPoint = Eigen::Matrix<double, 2, 1>::Zero();
-//  Eigen::Matrix<double, 1, 1> inputOperatingPoint = Eigen::Matrix<double, 1, 1>::Zero();
-//  EXP0_SystemOperatingTrajectories operatingTrajectories(stateOperatingPoint, inputOperatingPoint);
-//
-//
-//  /******************************************************************************************************/
-//  /******************************************************************************************************/
-//  /******************************************************************************************************/
-//  SLQ_Settings slqSettings;
-//  slqSettings.displayInfo_ = true;
-//  slqSettings.displayShortSummary_ = true;
-//  slqSettings.absTolODE_ = 1e-10;
-//  slqSettings.relTolODE_ = 1e-7;
-//  slqSettings.maxNumStepsPerSecond_ = 10000;
-//  slqSettings.nThreads_ = 3;
-//  slqSettings.maxNumIterationsSLQ_ = 30;
-//  slqSettings.lsStepsizeGreedy_ = true;
-//  slqSettings.noStateConstraints_ = true;
-//  slqSettings.minLearningRateSLQ_ = 0.0001;
-//  slqSettings.minRelCostSLQ_ = 5e-4;
-//  slqSettings.checkNumericalStability_ = false;
-//
-//  // switching times
-//  std::vector<double> switchingTimes{0.1897};
-//  EXP0_LogicRules logicRules(switchingTimes);
-//
-//  double startTime = 0.0;
-//  double finalTime = 2.0;
-//
-//  // partitioning times
-//  std::vector<double> partitioningTimes;
-//  partitioningTimes.push_back(startTime);
-//  partitioningTimes.push_back(switchingTimes[0]);
-//  partitioningTimes.push_back(finalTime);
-//
-//  Eigen::Vector2d initState(0.0, 2.0);
-//
-//  /******************************************************************************************************/
-//  /******************************************************************************************************/
-//  /******************************************************************************************************/
-//
-//  // GSLQ MP version
-//  SLQ_MP<STATE_DIM, INPUT_DIM, EXP0_LogicRules> slq_mp(
-//      &systemDynamics, &systemDerivative,
-//      &systemConstraint, &systemCostFunction,
-//      &operatingTrajectories, slqSettings, &logicRules);
-//
-//  // run multi-core SLQ
-//  if (slqSettings.displayInfo_ || slqSettings.displayShortSummary_)
-//    std::cerr << "\n>>> multi-core SLQ" << std::endl;
-//  slq_mp.run(startTime, initState, finalTime, partitioningTimes);
-//
-//  /******************************************************************************************************/
-//  /******************************************************************************************************/
-//  /******************************************************************************************************/
-//  // get controller
-//  SLQ_BASE<STATE_DIM, INPUT_DIM, EXP0_LogicRules>::controller_array_t controllersStock_mp = slq_mp.getController();
-//
-//  // get performance indices
-//  double totalCost, totalCost_mp;
-//  double constraint1ISE_mp;
-//  double constraint2ISE_mp;
-//  slq_mp.getPerformanceIndeces(totalCost_mp, constraint1ISE_mp, constraint2ISE_mp);
-//
-//  /******************************************************************************************************/
-//  /******************************************************************************************************/
-//  /******************************************************************************************************/
-//  const double expectedCost = 9.7667;
-//  ASSERT_LT(fabs(totalCost_mp - expectedCost), 10 * slqSettings.minRelCostSLQ_) <<
-//                                                                                  "MESSAGE: SLQ_MP failed in the EXP0's cost test!";
-//
-//  const double expectedISE1 = 0.0;
-//  ASSERT_LT(fabs(constraint1ISE_mp - expectedISE1), 10 * slqSettings.minRelConstraint1ISE_) <<
-//                                                                                            "MESSAGE: SLQ_MP failed in the EXP0's type-1 constraint ISE test!";
-//
-//  const double expectedISE2 = 0.0;
-//  ASSERT_LT(fabs(constraint2ISE_mp - expectedISE2), 10 * slqSettings.minRelConstraint1ISE_) <<
-//                                                                                            "MESSAGE: SLQ_MP failed in the EXP0's type-2 constraint ISE test!";
-//}
 
 int main(int argc, char **argv) {
   testing::InitGoogleTest(&argc, argv);
