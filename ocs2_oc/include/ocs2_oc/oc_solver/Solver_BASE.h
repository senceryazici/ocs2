--- conflicted
+++ resolved
@@ -72,68 +72,6 @@
 
 	typedef Dimensions<STATE_DIM, INPUT_DIM> DIMENSIONS;
 
-<<<<<<< HEAD
-	typedef typename DIMENSIONS::size_array_t                        size_array_t;
-	typedef typename DIMENSIONS::size_array2_t                       size_array2_t;
-	typedef typename DIMENSIONS::scalar_t                            scalar_t;
-	typedef typename DIMENSIONS::scalar_array_t                      scalar_array_t;
-	typedef typename DIMENSIONS::scalar_array2_t                     scalar_array2_t;
-	typedef typename DIMENSIONS::scalar_array3_t                     scalar_array3_t;
-	typedef typename DIMENSIONS::eigen_scalar_t                      eigen_scalar_t;
-	typedef typename DIMENSIONS::eigen_scalar_array_t                eigen_scalar_array_t;
-	typedef typename DIMENSIONS::eigen_scalar_array2_t               eigen_scalar_array2_t;
-	typedef typename DIMENSIONS::state_vector_t                      state_vector_t;
-	typedef typename DIMENSIONS::state_vector_array_t                state_vector_array_t;
-	typedef typename DIMENSIONS::state_vector_array2_t               state_vector_array2_t;
-	typedef typename DIMENSIONS::state_vector_array3_t               state_vector_array3_t;
-	typedef typename DIMENSIONS::input_vector_t                      input_vector_t;
-	typedef typename DIMENSIONS::input_vector_array_t                input_vector_array_t;
-	typedef typename DIMENSIONS::input_vector_array2_t               input_vector_array2_t;
-	typedef typename DIMENSIONS::input_vector_array3_t               input_vector_array3_t;
-	typedef typename DIMENSIONS::input_state_matrix_t                input_state_matrix_t;
-	typedef typename DIMENSIONS::input_state_matrix_array_t          input_state_matrix_array_t;
-	typedef typename DIMENSIONS::input_state_matrix_array2_t         input_state_matrix_array2_t;
-	typedef typename DIMENSIONS::input_state_matrix_array3_t         input_state_matrix_array3_t;
-	typedef typename DIMENSIONS::state_matrix_t                      state_matrix_t;
-	typedef typename DIMENSIONS::state_matrix_array_t                state_matrix_array_t;
-	typedef typename DIMENSIONS::state_matrix_array2_t               state_matrix_array2_t;
-	typedef typename DIMENSIONS::state_matrix_array3_t               state_matrix_array3_t;
-	typedef typename DIMENSIONS::input_matrix_t                      input_matrix_t;
-	typedef typename DIMENSIONS::input_matrix_array_t                input_matrix_array_t;
-	typedef typename DIMENSIONS::input_matrix_array2_t               input_matrix_array2_t;
-	typedef typename DIMENSIONS::input_matrix_array3_t               input_matrix_array3_t;
-	typedef typename DIMENSIONS::state_input_matrix_t                state_input_matrix_t;
-	typedef typename DIMENSIONS::state_input_matrix_array_t          state_input_matrix_array_t;
-	typedef typename DIMENSIONS::state_input_matrix_array2_t         state_input_matrix_array2_t;
-	typedef typename DIMENSIONS::state_input_matrix_array3_t         state_input_matrix_array3_t;
-	typedef typename DIMENSIONS::constraint1_vector_t                constraint1_vector_t;
-	typedef typename DIMENSIONS::constraint1_vector_array_t          constraint1_vector_array_t;
-	typedef typename DIMENSIONS::constraint1_vector_array2_t         constraint1_vector_array2_t;
-	typedef typename DIMENSIONS::constraint1_state_matrix_t          constraint1_state_matrix_t;
-	typedef typename DIMENSIONS::constraint1_state_matrix_array_t    constraint1_state_matrix_array_t;
-	typedef typename DIMENSIONS::constraint1_state_matrix_array2_t   constraint1_state_matrix_array2_t;
-	typedef typename DIMENSIONS::constraint1_input_matrix_t          constraint1_input_matrix_t;
-	typedef typename DIMENSIONS::constraint1_input_matrix_array_t    constraint1_input_matrix_array_t;
-	typedef typename DIMENSIONS::constraint1_input_matrix_array2_t   constraint1_input_matrix_array2_t;
-	typedef typename DIMENSIONS::input_constraint1_matrix_t          input_constraint1_matrix_t;
-	typedef typename DIMENSIONS::input_constraint1_matrix_array_t    input_constraint1_matrix_array_t;
-	typedef typename DIMENSIONS::input_constraint1_matrix_array2_t   input_constraint1_matrix_array2_t;
-	typedef typename DIMENSIONS::constraint2_vector_t                constraint2_vector_t;
-	typedef typename DIMENSIONS::constraint2_vector_array_t          constraint2_vector_array_t;
-	typedef typename DIMENSIONS::constraint2_vector_array2_t         constraint2_vector_array2_t;
-	typedef typename DIMENSIONS::constraint2_state_matrix_t          constraint2_state_matrix_t;
-	typedef typename DIMENSIONS::constraint2_state_matrix_array_t    constraint2_state_matrix_array_t;
-	typedef typename DIMENSIONS::constraint2_state_matrix_array2_t   constraint2_state_matrix_array2_t;
-	typedef typename DIMENSIONS::dynamic_vector_t                    dynamic_vector_t;
-	typedef typename DIMENSIONS::dynamic_matrix_t                    dynamic_matrix_t;
-	typedef typename DIMENSIONS::dynamic_vector_array_t              dynamic_vector_array_t;
-  	typedef typename DIMENSIONS::dynamic_matrix_array2_t             dynamic_matrix_array2_t;
-
-	typedef CostDesiredTrajectories<scalar_t> cost_desired_trajectories_t;
-
-	typedef LogicRulesMachine<LOGIC_RULES_T>     logic_rules_machine_t;
-	typedef typename logic_rules_machine_t::Ptr	 logic_rules_machine_ptr_t;
-=======
 	using size_array_t = typename DIMENSIONS::size_array_t;
 	using size_array2_t = typename DIMENSIONS::size_array2_t;
 	using scalar_t = typename DIMENSIONS::scalar_t;
@@ -186,13 +124,14 @@
 	using constraint2_state_matrix_array_t = typename DIMENSIONS::constraint2_state_matrix_array_t;
 	using constraint2_state_matrix_array2_t = typename DIMENSIONS::constraint2_state_matrix_array2_t;
 	using dynamic_vector_t = typename DIMENSIONS::dynamic_vector_t;
+	using dynamic_matrix_t = typename DIMENSIONS::dynamic_matrix_t;
 	using dynamic_vector_array_t = typename DIMENSIONS::dynamic_vector_array_t;
+	using dynamic_matrix_array2_t = typename DIMENSIONS::dynamic_matrix_array2_t;
 
 	using cost_desired_trajectories_t = CostDesiredTrajectories<scalar_t>;
 
 	using logic_rules_machine_t = LogicRulesMachine<LOGIC_RULES_T>;
 	using logic_rules_machine_ptr_t = typename logic_rules_machine_t::Ptr;
->>>>>>> 74c6dc32
 
 	typedef ControllerBase<STATE_DIM, INPUT_DIM> controller_t;
 	using controller_ptr_array_t = std::vector<controller_t *>;
