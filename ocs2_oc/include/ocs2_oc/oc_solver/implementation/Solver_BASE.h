--- conflicted
+++ resolved
@@ -71,42 +71,4 @@
 	std::cerr << text << std::endl;
 }
 
-<<<<<<< HEAD
-}  // ocs2 namespace
-=======
-
-
-/******************************************************************************************************/
-/******************************************************************************************************/
-/******************************************************************************************************/
-template <size_t STATE_DIM, size_t INPUT_DIM, class LOGIC_RULES_T>
-template <typename Derived>
-bool Solver_BASE<STATE_DIM, INPUT_DIM, LOGIC_RULES_T>::makePSD(Eigen::MatrixBase<Derived>& squareMatrix) {
-
-	if (squareMatrix.rows() != squareMatrix.cols()) {
-		throw std::runtime_error("Not a square matrix: makePSD() method is for square matrix.");
-	}
-
-	Eigen::SelfAdjointEigenSolver<Derived> eig(squareMatrix, Eigen::EigenvaluesOnly);
-	Eigen::VectorXd lambda = eig.eigenvalues();
-
-	bool hasNegativeEigenValue = false;
-	for (size_t j=0; j<lambda.size() ; j++) {
-		if (lambda(j) < 0.0) {
-			hasNegativeEigenValue = true;
-			lambda(j) = 1e-6;
-		}
-	}
-
-	if (hasNegativeEigenValue) {
-		eig.compute(squareMatrix, Eigen::ComputeEigenvectors);
-		squareMatrix = eig.eigenvectors() * lambda.asDiagonal() * eig.eigenvectors().inverse();
-	} else {
-		squareMatrix = 0.5*(squareMatrix+squareMatrix.transpose()).eval();
-	}
-
-	return hasNegativeEigenValue;
-}
-
-}  // namespace ocs2
->>>>>>> 74c6dc32
+}  // ocs2 namespace