/******************************************************************************
Copyright (c) 2020, Farbod Farshidian. All rights reserved.

Redistribution and use in source and binary forms, with or without
modification, are permitted provided that the following conditions are met:

* Redistributions of source code must retain the above copyright notice, this
  list of conditions and the following disclaimer.

* Redistributions in binary form must reproduce the above copyright notice,
  this list of conditions and the following disclaimer in the documentation
  and/or other materials provided with the distribution.

* Neither the name of the copyright holder nor the names of its
  contributors may be used to endorse or promote products derived from
  this software without specific prior written permission.

THIS SOFTWARE IS PROVIDED BY THE COPYRIGHT HOLDERS AND CONTRIBUTORS "AS IS"
AND ANY EXPRESS OR IMPLIED WARRANTIES, INCLUDING, BUT NOT LIMITED TO, THE
IMPLIED WARRANTIES OF MERCHANTABILITY AND FITNESS FOR A PARTICULAR PURPOSE ARE
DISCLAIMED. IN NO EVENT SHALL THE COPYRIGHT HOLDER OR CONTRIBUTORS BE LIABLE
FOR ANY DIRECT, INDIRECT, INCIDENTAL, SPECIAL, EXEMPLARY, OR CONSEQUENTIAL
DAMAGES (INCLUDING, BUT NOT LIMITED TO, PROCUREMENT OF SUBSTITUTE GOODS OR
SERVICES; LOSS OF USE, DATA, OR PROFITS; OR BUSINESS INTERRUPTION) HOWEVER
CAUSED AND ON ANY THEORY OF LIABILITY, WHETHER IN CONTRACT, STRICT LIABILITY,
OR TORT (INCLUDING NEGLIGENCE OR OTHERWISE) ARISING IN ANY WAY OUT OF THE USE
OF THIS SOFTWARE, EVEN IF ADVISED OF THE POSSIBILITY OF SUCH DAMAGE.
******************************************************************************/

#include "ocs2_sqp/MultipleShootingTranscription.h"

#include <ocs2_oc/approximate_model/ChangeOfInputVariables.h>
#include <ocs2_oc/approximate_model/LinearQuadraticApproximator.h>

#include "ocs2_sqp/ConstraintProjection.h"

namespace ocs2 {
namespace multiple_shooting {

Transcription setupIntermediateNode(const OptimalControlProblem& optimalControlProblem,
                                    DynamicsSensitivityDiscretizer& sensitivityDiscretizer, bool projectStateInputEqualityConstraints,
                                    scalar_t t, scalar_t dt, const vector_t& x, const vector_t& x_next, const vector_t& u) {
  // Results and short-hand notation
  Transcription transcription;
  auto& dynamics = transcription.dynamics;
  auto& performance = transcription.performance;
  auto& cost = transcription.cost;
  auto& constraints = transcription.constraints;
  auto& projection = transcription.constraintsProjection;

  // Dynamics
  // Discretization returns x_{k+1} = A_{k} * dx_{k} + B_{k} * du_{k} + b_{k}
  dynamics = sensitivityDiscretizer(*optimalControlProblem.dynamicsPtr, t, x, u, dt);
  dynamics.f -= x_next;  // make it dx_{k+1} = ...
  performance.dynamicsViolationSSE = dt * dynamics.f.squaredNorm();

  // Precomputation for other terms
  constexpr auto request = Request::Cost + Request::SoftConstraint + Request::Constraint + Request::Approximation;
  optimalControlProblem.preComputationPtr->request(request, t, x, u);

  // Costs: Approximate the integral with forward euler
  cost = approximateCost(optimalControlProblem, t, x, u);
  cost *= dt;
  performance.cost = cost.f;

  // Constraints
  if (!optimalControlProblem.equalityConstraintPtr->empty()) {
    // C_{k} * dx_{k} + D_{k} * du_{k} + e_{k} = 0
    constraints = optimalControlProblem.equalityConstraintPtr->getLinearApproximation(t, x, u, *optimalControlProblem.preComputationPtr);
    if (constraints.f.size() > 0) {
      performance.equalityConstraintsSSE = dt * constraints.f.squaredNorm();
      if (projectStateInputEqualityConstraints) {  // Handle equality constraints using projection.
        // Projection stored instead of constraint, // TODO: benchmark between lu and qr method. LU seems slightly faster.
        projection = luConstraintProjection(constraints);
        constraints = VectorFunctionLinearApproximation();

        // Adapt dynamics and cost
        changeOfInputVariables(dynamics, projection.dfdu, projection.dfdx, projection.f);
        changeOfInputVariables(cost, projection.dfdu, projection.dfdx, projection.f);
      }
    }
  }

  return transcription;
}

PerformanceIndex computeIntermediatePerformance(const OptimalControlProblem& optimalControlProblem, DynamicsDiscretizer& discretizer,
                                                scalar_t t, scalar_t dt, const vector_t& x, const vector_t& x_next, const vector_t& u) {
  PerformanceIndex performance;

  // Dynamics
<<<<<<< HEAD
  const vector_t dynamicsGap = discretizer(*optimalControlProblem.dynamicsPtr, t, x, u, dt) - x_next;
  performance.dynamicsViolationSSE = dt * dynamicsGap.squaredNorm();
=======
  vector_t dynamicsGap = discretizer(*optimalControlProblem.dynamicsPtr, t, x, u, dt);
  dynamicsGap -= x_next;
  performance.stateEqConstraintISE = dt * dynamicsGap.squaredNorm();
>>>>>>> a5790114

  // Precomputation for other terms
  constexpr auto request = Request::Cost + Request::SoftConstraint + Request::Constraint;
  optimalControlProblem.preComputationPtr->request(request, t, x, u);

  // Costs
  performance.cost = dt * computeCost(optimalControlProblem, t, x, u);

  // Constraints
  if (!optimalControlProblem.equalityConstraintPtr->empty()) {
    const vector_t constraints = optimalControlProblem.equalityConstraintPtr->getValue(t, x, u, *optimalControlProblem.preComputationPtr);
    if (constraints.size() > 0) {
      performance.equalityConstraintsSSE = dt * constraints.squaredNorm();
    }
  }

  return performance;
}

TerminalTranscription setupTerminalNode(const OptimalControlProblem& optimalControlProblem, scalar_t t, const vector_t& x) {
  // Results and short-hand notation
  TerminalTranscription transcription;
  auto& performance = transcription.performance;
  auto& cost = transcription.cost;
  auto& constraints = transcription.constraints;

  constexpr auto request = Request::Cost + Request::SoftConstraint + Request::Approximation;
  optimalControlProblem.preComputationPtr->requestFinal(request, t, x);

  cost = approximateFinalCost(optimalControlProblem, t, x);
  performance.cost = cost.f;

  constraints = VectorFunctionLinearApproximation::Zero(0, x.size(), 0);

  return transcription;
}

PerformanceIndex computeTerminalPerformance(const OptimalControlProblem& optimalControlProblem, scalar_t t, const vector_t& x) {
  PerformanceIndex performance;

  constexpr auto request = Request::Cost + Request::SoftConstraint;
  optimalControlProblem.preComputationPtr->requestFinal(request, t, x);

  performance.cost = computeFinalCost(optimalControlProblem, t, x);

  return performance;
}

EventTranscription setupEventNode(const OptimalControlProblem& optimalControlProblem, scalar_t t, const vector_t& x,
                                  const vector_t& x_next) {
  // Results and short-hand notation
  EventTranscription transcription;
  auto& performance = transcription.performance;
  auto& dynamics = transcription.dynamics;
  auto& cost = transcription.cost;
  auto& constraints = transcription.constraints;

  constexpr auto request = Request::Cost + Request::SoftConstraint + Request::Dynamics + Request::Approximation;
  optimalControlProblem.preComputationPtr->requestPreJump(request, t, x);

  // Dynamics
  // jump map returns // x_{k+1} = A_{k} * dx_{k} + b_{k}
  dynamics = optimalControlProblem.dynamicsPtr->jumpMapLinearApproximation(t, x);
  dynamics.f -= x_next;                // make it dx_{k+1} = ...
  dynamics.dfdu.setZero(x.size(), 0);  // Overwrite derivative that shouldn't exist.
  performance.dynamicsViolationSSE = dynamics.f.squaredNorm();

  cost = approximateEventCost(optimalControlProblem, t, x);
  performance.cost = cost.f;

  constraints = VectorFunctionLinearApproximation::Zero(0, x.size(), 0);
  return transcription;
}

PerformanceIndex computeEventPerformance(const OptimalControlProblem& optimalControlProblem, scalar_t t, const vector_t& x,
                                         const vector_t& x_next) {
  PerformanceIndex performance;

  constexpr auto request = Request::Cost + Request::SoftConstraint + Request::Dynamics;
  optimalControlProblem.preComputationPtr->requestPreJump(request, t, x);

  // Dynamics
  const vector_t dynamicsGap = optimalControlProblem.dynamicsPtr->computeJumpMap(t, x) - x_next;
  performance.dynamicsViolationSSE = dynamicsGap.squaredNorm();

  performance.cost = computeEventCost(optimalControlProblem, t, x);

  return performance;
}

}  // namespace multiple_shooting
}  // namespace ocs2<|MERGE_RESOLUTION|>--- conflicted
+++ resolved
@@ -89,14 +89,9 @@
   PerformanceIndex performance;
 
   // Dynamics
-<<<<<<< HEAD
-  const vector_t dynamicsGap = discretizer(*optimalControlProblem.dynamicsPtr, t, x, u, dt) - x_next;
-  performance.dynamicsViolationSSE = dt * dynamicsGap.squaredNorm();
-=======
   vector_t dynamicsGap = discretizer(*optimalControlProblem.dynamicsPtr, t, x, u, dt);
   dynamicsGap -= x_next;
-  performance.stateEqConstraintISE = dt * dynamicsGap.squaredNorm();
->>>>>>> a5790114
+  performance.dynamicsViolationSSE = dt * dynamicsGap.squaredNorm();
 
   // Precomputation for other terms
   constexpr auto request = Request::Cost + Request::SoftConstraint + Request::Constraint;
