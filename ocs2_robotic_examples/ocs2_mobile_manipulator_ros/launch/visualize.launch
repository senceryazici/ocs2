--- conflicted
+++ resolved
@@ -1,13 +1,4 @@
 <launch>
-<<<<<<< HEAD
-  <arg name="test" default="false" />
-  <arg name="rviz" default="true" />
-  <arg name="rvizconfig" default="$(find ocs2_mobile_manipulator_ros)/rviz/mobile_manipulator.rviz" />
-  <arg name="urdf" default="$(find ocs2_mobile_manipulator)/urdf/mobile_manipulator.urdf" />
-
-  <param name="robot_description" command="$(find xacro)/xacro --inorder $(arg urdf)" />
-  <param name="use_gui" value="true" />
-=======
   <arg name="test"        default="false"/>
   <arg name="rviz"        default="true"/>
   <arg name="rvizconfig"  default="$(find ocs2_mobile_manipulator_ros)/rviz/mobile_manipulator.rviz"/>
@@ -15,7 +6,6 @@
 
   <param name="robot_description" command="$(find xacro)/xacro --inorder $(arg urdf_file)"/>
   <param name="use_gui" value="true"/>
->>>>>>> 1311f708
 
   <node name="robot_state_publisher" pkg="robot_state_publisher" type="robot_state_publisher" />
   <node if="$(arg test)" name="joint_state_publisher" pkg="joint_state_publisher" type="joint_state_publisher" />
