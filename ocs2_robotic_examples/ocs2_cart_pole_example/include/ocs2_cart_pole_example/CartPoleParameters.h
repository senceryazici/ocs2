--- conflicted
+++ resolved
@@ -45,13 +45,8 @@
   /**
    * Constructor.
    */
-<<<<<<< HEAD
   explicit CartPoleParameters(SCALAR_T cartMass = 1.0, SCALAR_T poleMass = 1.0, SCALAR_T poleLength = 1.0, SCALAR_T poleWidth = 0.05,
                               SCALAR_T gravity = 9.8)
-=======
-  CartPoleParameters(SCALAR_T cartMass = 1.0, SCALAR_T poleMass = 1.0, SCALAR_T poleLength = 1.0, SCALAR_T poleWidth = 0.05,
-                     SCALAR_T gravity = 9.8)
->>>>>>> 60b92142
 
       : cartMass_(cartMass), poleMass_(poleMass), poleLength_(poleLength), poleWidth_(poleWidth), gravity_(gravity) {
     computeInertiaTerms();
@@ -82,7 +77,6 @@
     boost::property_tree::ptree pt;
     boost::property_tree::read_info(filename, pt);
 
-<<<<<<< HEAD
     if (verbose) {
       std::cerr << "\n #### Cart-pole Parameters:" << std::endl;
     }
@@ -99,21 +93,10 @@
       if (verbose) {
         std::cerr << " #### cartMass ......... " << cartMass_ << "\t(default)" << std::endl;
       }
-=======
-    if (verbose) std::cerr << "\n #### Cart-pole Parameters:" << std::endl;
-    if (verbose) std::cerr << " #### =========================================" << std::endl;
-
-    try {
-      cartMass_ = pt.get<SCALAR_T>("CartPoleParameters.cartMass");
-      if (verbose) std::cerr << " #### cartMass ......... " << cartMass_ << std::endl;
-    } catch (const std::exception& e) {
-      if (verbose) std::cerr << " #### cartMass ......... " << cartMass_ << "\t(default)" << std::endl;
->>>>>>> 60b92142
     }
 
     try {
       poleMass_ = pt.get<SCALAR_T>("CartPoleParameters.poleMass");
-<<<<<<< HEAD
       if (verbose) {
         std::cerr << " #### poleMass ......... " << poleMass_ << std::endl;
       }
@@ -121,16 +104,10 @@
       if (verbose) {
         std::cerr << " #### poleMass ......... " << poleMass_ << "\t(default)" << std::endl;
       }
-=======
-      if (verbose) std::cerr << " #### poleMass ......... " << poleMass_ << std::endl;
-    } catch (const std::exception& e) {
-      if (verbose) std::cerr << " #### poleMass ......... " << poleMass_ << "\t(default)" << std::endl;
->>>>>>> 60b92142
     }
 
     try {
       poleLength_ = pt.get<SCALAR_T>("CartPoleParameters.poleLength");
-<<<<<<< HEAD
       if (verbose) {
         std::cerr << " #### poleLength ....... " << poleLength_ << std::endl;
       }
@@ -138,16 +115,10 @@
       if (verbose) {
         std::cerr << " #### poleLength ....... " << poleLength_ << "\t(default)" << std::endl;
       }
-=======
-      if (verbose) std::cerr << " #### poleLength ....... " << poleLength_ << std::endl;
-    } catch (const std::exception& e) {
-      if (verbose) std::cerr << " #### poleLength ....... " << poleLength_ << "\t(default)" << std::endl;
->>>>>>> 60b92142
     }
 
     try {
       poleWidth_ = pt.get<SCALAR_T>("CartPoleParameters.poleWidth");
-<<<<<<< HEAD
       if (verbose) {
         std::cerr << " #### poleWidth ........ " << poleWidth_ << std::endl;
       }
@@ -155,16 +126,10 @@
       if (verbose) {
         std::cerr << " #### poleWidth ........ " << poleWidth_ << "\t(default)" << std::endl;
       }
-=======
-      if (verbose) std::cerr << " #### poleWidth ........ " << poleWidth_ << std::endl;
-    } catch (const std::exception& e) {
-      if (verbose) std::cerr << " #### poleWidth ........ " << poleWidth_ << "\t(default)" << std::endl;
->>>>>>> 60b92142
     }
 
     try {
       gravity_ = pt.get<SCALAR_T>("CartPoleParameters.gravity");
-<<<<<<< HEAD
       if (verbose) {
         std::cerr << " #### gravity .......... " << gravity_ << std::endl;
       }
@@ -172,11 +137,6 @@
       if (verbose) {
         std::cerr << " #### gravity .......... " << gravity_ << "\t(default)" << std::endl;
       }
-=======
-      if (verbose) std::cerr << " #### gravity .......... " << gravity_ << std::endl;
-    } catch (const std::exception& e) {
-      if (verbose) std::cerr << " #### gravity .......... " << gravity_ << "\t(default)" << std::endl;
->>>>>>> 60b92142
     }
 
     computeInertiaTerms();
@@ -202,10 +162,4 @@
 };
 
 }  // namespace cartpole
-<<<<<<< HEAD
-}  // namespace ocs2
-
-#endif  // CART_POLE_PARAMETERS_OCS2_H_
-=======
-}  // namespace ocs2
->>>>>>> 60b92142
+}  // namespace ocs2