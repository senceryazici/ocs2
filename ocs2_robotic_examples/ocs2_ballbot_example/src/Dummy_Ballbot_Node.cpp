/******************************************************************************
Copyright (c) 2017, Farbod Farshidian. All rights reserved.

Redistribution and use in source and binary forms, with or without
modification, are permitted provided that the following conditions are met:

 * Redistributions of source code must retain the above copyright notice, this
  list of conditions and the following disclaimer.

 * Redistributions in binary form must reproduce the above copyright notice,
  this list of conditions and the following disclaimer in the documentation
  and/or other materials provided with the distribution.

 * Neither the name of the copyright holder nor the names of its
  contributors may be used to endorse or promote products derived from
  this software without specific prior written permission.

THIS SOFTWARE IS PROVIDED BY THE COPYRIGHT HOLDERS AND CONTRIBUTORS "AS IS"
AND ANY EXPRESS OR IMPLIED WARRANTIES, INCLUDING, BUT NOT LIMITED TO, THE
IMPLIED WARRANTIES OF MERCHANTABILITY AND FITNESS FOR A PARTICULAR PURPOSE ARE
DISCLAIMED. IN NO EVENT SHALL THE COPYRIGHT HOLDER OR CONTRIBUTORS BE LIABLE
FOR ANY DIRECT, INDIRECT, INCIDENTAL, SPECIAL, EXEMPLARY, OR CONSEQUENTIAL
DAMAGES (INCLUDING, BUT NOT LIMITED TO, PROCUREMENT OF SUBSTITUTE GOODS OR
SERVICES; LOSS OF USE, DATA, OR PROFITS; OR BUSINESS INTERRUPTION) HOWEVER
CAUSED AND ON ANY THEORY OF LIABILITY, WHETHER IN CONTRACT, STRICT LIABILITY,
OR TORT (INCLUDING NEGLIGENCE OR OTHERWISE) ARISING IN ANY WAY OUT OF THE USE
OF THIS SOFTWARE, EVEN IF ADVISED OF THE POSSIBILITY OF SUCH DAMAGE.
 ******************************************************************************/

#include "ocs2_ballbot_example/BallbotInterface.h"
#include "ocs2_ballbot_example/definitions.h"
#include "ocs2_ballbot_example/ros_comm/MRT_ROS_Ballbot.h"
#include "ocs2_ballbot_example/ros_comm/MRT_ROS_Dummy_Ballbot.h"

using namespace ocs2;
using namespace ballbot;

<<<<<<< HEAD
int main(int argc, char **argv)
{
	// task file
	if (argc <= 1) { throw std::runtime_error("No task file specified. Aborting.");
	}
	std::string taskFileFolderName = std::string(argv[1]);

	// ballbotInterface
	BallbotInterface ballbotInterface(taskFileFolderName);

	using mrt_t = MRT_ROS_Ballbot;
	using mrt_ptr_t = mrt_t::Ptr;
	using scalar_t = mrt_t::scalar_t;
	using system_observation_t = mrt_t::system_observation_t;

	mrt_ptr_t mrtPtr(new mrt_t("ballbot"));

	// Dummy ballbot
	MRT_ROS_Dummy_Ballbot dummyBallbot(
			mrtPtr,
			ballbotInterface.mpcSettings().mrtDesiredFrequency_,
			ballbotInterface.mpcSettings().mpcDesiredFrequency_,
			&ballbotInterface.getDynamics());

	dummyBallbot.launchNodes(argc, argv);

	// initial state
	MRT_ROS_Dummy_Ballbot::system_observation_t initObservation;
	ballbotInterface.getInitialState(initObservation.state());

	// initial command
	MRT_ROS_Dummy_Ballbot::cost_desired_trajectories_t initCostDesiredTrajectories;
	initCostDesiredTrajectories.desiredTimeTrajectory().push_back(initObservation.time());
	initCostDesiredTrajectories.desiredStateTrajectory().push_back(initObservation.state());
	initCostDesiredTrajectories.desiredInputTrajectory().push_back(initObservation.input());

	// run dummy
	dummyBallbot.run(initObservation, initCostDesiredTrajectories);

	// Successful exit
	return 0;
=======
int main(int argc, char** argv) {
  // task file
  if (argc <= 1) {
    throw std::runtime_error("No task file specified. Aborting.");
  }
  std::string taskFileFolderName = std::string(argv[1]);

  // ballbotInterface
  BallbotInterface ballbotInterface(taskFileFolderName);

  using mrt_t = MRT_ROS_Ballbot;
  using mrt_ptr_t = mrt_t::Ptr;
  using scalar_t = mrt_t::scalar_t;
  using system_observation_t = mrt_t::system_observation_t;

  mrt_ptr_t mrtPtr(new mrt_t("ballbot"));

  // Dummy ballbot
  MRT_ROS_Dummy_Ballbot dummyBallbot(mrtPtr, ballbotInterface.mpcSettings().mrtDesiredFrequency_,
                                     ballbotInterface.mpcSettings().mpcDesiredFrequency_, ballbotInterface.getDynamicsPtr());

  dummyBallbot.launchNodes(argc, argv);

  // initial state
  MRT_ROS_Dummy_Ballbot::system_observation_t initObservation;
  ballbotInterface.getInitialState(initObservation.state());

  // initial command
  MRT_ROS_Dummy_Ballbot::cost_desired_trajectories_t initCostDesiredTrajectories;
  initCostDesiredTrajectories.desiredTimeTrajectory().push_back(initObservation.time());
  initCostDesiredTrajectories.desiredStateTrajectory().push_back(initObservation.state());
  initCostDesiredTrajectories.desiredInputTrajectory().push_back(initObservation.input());

  // run dummy
  dummyBallbot.run(initObservation, initCostDesiredTrajectories);

  // Successful exit
  return 0;
>>>>>>> 1cf611ff
}<|MERGE_RESOLUTION|>--- conflicted
+++ resolved
@@ -35,49 +35,6 @@
 using namespace ocs2;
 using namespace ballbot;
 
-<<<<<<< HEAD
-int main(int argc, char **argv)
-{
-	// task file
-	if (argc <= 1) { throw std::runtime_error("No task file specified. Aborting.");
-	}
-	std::string taskFileFolderName = std::string(argv[1]);
-
-	// ballbotInterface
-	BallbotInterface ballbotInterface(taskFileFolderName);
-
-	using mrt_t = MRT_ROS_Ballbot;
-	using mrt_ptr_t = mrt_t::Ptr;
-	using scalar_t = mrt_t::scalar_t;
-	using system_observation_t = mrt_t::system_observation_t;
-
-	mrt_ptr_t mrtPtr(new mrt_t("ballbot"));
-
-	// Dummy ballbot
-	MRT_ROS_Dummy_Ballbot dummyBallbot(
-			mrtPtr,
-			ballbotInterface.mpcSettings().mrtDesiredFrequency_,
-			ballbotInterface.mpcSettings().mpcDesiredFrequency_,
-			&ballbotInterface.getDynamics());
-
-	dummyBallbot.launchNodes(argc, argv);
-
-	// initial state
-	MRT_ROS_Dummy_Ballbot::system_observation_t initObservation;
-	ballbotInterface.getInitialState(initObservation.state());
-
-	// initial command
-	MRT_ROS_Dummy_Ballbot::cost_desired_trajectories_t initCostDesiredTrajectories;
-	initCostDesiredTrajectories.desiredTimeTrajectory().push_back(initObservation.time());
-	initCostDesiredTrajectories.desiredStateTrajectory().push_back(initObservation.state());
-	initCostDesiredTrajectories.desiredInputTrajectory().push_back(initObservation.input());
-
-	// run dummy
-	dummyBallbot.run(initObservation, initCostDesiredTrajectories);
-
-	// Successful exit
-	return 0;
-=======
 int main(int argc, char** argv) {
   // task file
   if (argc <= 1) {
@@ -97,7 +54,7 @@
 
   // Dummy ballbot
   MRT_ROS_Dummy_Ballbot dummyBallbot(mrtPtr, ballbotInterface.mpcSettings().mrtDesiredFrequency_,
-                                     ballbotInterface.mpcSettings().mpcDesiredFrequency_, ballbotInterface.getDynamicsPtr());
+                                     ballbotInterface.mpcSettings().mpcDesiredFrequency_, &ballbotInterface.getDynamics());
 
   dummyBallbot.launchNodes(argc, argv);
 
@@ -116,5 +73,4 @@
 
   // Successful exit
   return 0;
->>>>>>> 1cf611ff
 }