--- conflicted
+++ resolved
@@ -138,11 +138,7 @@
   /*
    * Perforce index
    */
-<<<<<<< HEAD
-  auto performanceIndeces = slqST.getPerformanceIndeces();
-=======
   auto performanceIndex = slqST.getPerformanceIndeces();
->>>>>>> 2a256c57
 
   return 0;
 }