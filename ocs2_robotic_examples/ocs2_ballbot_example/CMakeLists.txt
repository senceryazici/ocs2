--- conflicted
+++ resolved
@@ -23,13 +23,7 @@
 
 find_package(Eigen3 3.3 REQUIRED NO_MODULE)
 
-# Pybind11
-option(USE_PYBIND_PYTHON_3 "Use python3-compatible python bindings" ON)
-if(USE_PYBIND_PYTHON_3)
-  set(PYTHON_EXECUTABLE /usr/bin/python3)
-  set(PYBIND11_PYTHON_VERSION 3.6 CACHE STRING "")
-endif(USE_PYBIND_PYTHON_3)
-find_package(pybind11 QUIET)
+
 
 set(CMAKE_CXX_FLAGS "${CMAKE_CXX_FLAGS} -pthread -fopenmp -std=c++11 -Wfatal-errors -Wl,--no-as-needed")
 
@@ -54,6 +48,14 @@
             Boost
 )
 
+# Pybind11
+option(USE_PYBIND_PYTHON_3 "Use python3-compatible python bindings" ON)
+if(USE_PYBIND_PYTHON_3)
+  set(PYTHON_EXECUTABLE /usr/bin/python3)
+  set(PYBIND11_PYTHON_VERSION 3.6 CACHE STRING "")
+endif(USE_PYBIND_PYTHON_3)
+find_package(pybind11 QUIET)
+
 ###########
 ## Build ##
 ###########
@@ -169,20 +171,6 @@
 #########################
 ###   CLANG TOOLING   ###
 #########################
-<<<<<<< HEAD
-#find_package(cmake_clang_tools QUIET)
-#if(cmake_clang_tools_FOUND)
-#  message(STATUS "Run clang tooling for target ballbot_mpc")
-#  add_clang_tooling(
-#    TARGET ballbot_mpc
-#    SOURCE_DIRS ${CMAKE_CURRENT_SOURCE_DIR}/src ${CMAKE_CURRENT_SOURCE_DIR}/include
-#    CT_HEADER_DIRS ${CMAKE_CURRENT_SOURCE_DIR}/include
-#    CT_HEADER_EXCLUDE_DIRS ${CMAKE_CURRENT_SOURCE_DIR}/include/${PROJECT_NAME}/generated
-#    CF_QUIET # temporarily set to quiet, because the current amount of warning crashes the buildserver
-#    # CF_FIX # temporarily disabled
-#  )
-#endif(cmake_clang_tools_FOUND)
-=======
 find_package(cmake_clang_tools QUIET)
 if(cmake_clang_tools_FOUND)
   message(STATUS "Run clang tooling for target ballbot_mpc")
@@ -200,7 +188,6 @@
     CF_WERROR
   )
 endif(cmake_clang_tools_FOUND)
->>>>>>> e4470217
 
 #############
 ## Install ##
