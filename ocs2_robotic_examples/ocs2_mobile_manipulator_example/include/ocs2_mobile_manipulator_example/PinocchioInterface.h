/******************************************************************************
Copyright (c) 2020, Farbod Farshidian. All rights reserved.

Redistribution and use in source and binary forms, with or without
modification, are permitted provided that the following conditions are met:

 * Redistributions of source code must retain the above copyright notice, this
  list of conditions and the following disclaimer.

 * Redistributions in binary form must reproduce the above copyright notice,
  this list of conditions and the following disclaimer in the documentation
  and/or other materials provided with the distribution.

 * Neither the name of the copyright holder nor the names of its
  contributors may be used to endorse or promote products derived from
  this software without specific prior written permission.

THIS SOFTWARE IS PROVIDED BY THE COPYRIGHT HOLDERS AND CONTRIBUTORS "AS IS"
AND ANY EXPRESS OR IMPLIED WARRANTIES, INCLUDING, BUT NOT LIMITED TO, THE
IMPLIED WARRANTIES OF MERCHANTABILITY AND FITNESS FOR A PARTICULAR PURPOSE ARE
DISCLAIMED. IN NO EVENT SHALL THE COPYRIGHT HOLDER OR CONTRIBUTORS BE LIABLE
FOR ANY DIRECT, INDIRECT, INCIDENTAL, SPECIAL, EXEMPLARY, OR CONSEQUENTIAL
DAMAGES (INCLUDING, BUT NOT LIMITED TO, PROCUREMENT OF SUBSTITUTE GOODS OR
SERVICES; LOSS OF USE, DATA, OR PROFITS; OR BUSINESS INTERRUPTION) HOWEVER
CAUSED AND ON ANY THEORY OF LIABILITY, WHETHER IN CONTRACT, STRICT LIABILITY,
OR TORT (INCLUDING NEGLIGENCE OR OTHERWISE) ARISING IN ANY WAY OUT OF THE USE
OF THIS SOFTWARE, EVEN IF ADVISED OF THE POSSIBILITY OF SUCH DAMAGE.
******************************************************************************/

#pragma once

#include <Eigen/Dense>
// #include <Eigen/Geometry>
#include <memory>
#include <string>

#include <ocs2_core/Types.h>
#include <cppad/cg.hpp>

/* Forward declaration of main pinocchio types */
namespace pinocchio {
template <typename Scalar, int Options>
struct JointCollectionDefaultTpl;
template <typename Scalar, int Options, template <typename S, int O> class JointCollectionTpl>
struct ModelTpl;
template <typename Scalar, int Options, template <typename S, int O> class JointCollectionTpl>
struct DataTpl;
template <typename Scalar, int Options, template <typename S, int O> class JointCollectionTpl>
struct JointModelCompositeTpl;
}  // namespace pinocchio

namespace ocs2 {

using ad_base_t = CppAD::cg::CG<scalar_t>;
using ad_scalar_t = CppAD::AD<ad_base_t>;

template <typename SCALAR>
struct Pose {
  EIGEN_MAKE_ALIGNED_OPERATOR_NEW

  Eigen::Matrix<SCALAR, 3, 1> position;
  Eigen::Quaternion<SCALAR> orientation;
};

/**
 * Pinocchio interface class contatining robot model and data.
 * The robot model can be shared between interface instances.
 */
template <typename SCALAR>
class PinocchioInterface final {
 public:
  using PinocchioModel = pinocchio::ModelTpl<SCALAR, 0, pinocchio::JointCollectionDefaultTpl>;
  using PinocchioData = typename pinocchio::DataTpl<SCALAR, 0, pinocchio::JointCollectionDefaultTpl>;

  /**
   * Construct from given pinocchio model
   * @param[in] model pinocchio model
   */
  explicit PinocchioInterface(const PinocchioModel& model);

  using MatrixX = Eigen::Matrix<SCALAR, Eigen::Dynamic, Eigen::Dynamic>;

  /**
   * Load pinocchio model from URDF
   * @param[in] urdfFile Path to URDF
   */
  explicit PinocchioInterface(const std::string& urdfPath);

  /** Destructor */
  ~PinocchioInterface();

  /**
   * Copy constructor
   * Keeps a pointer to the shared robot model.
   */
  PinocchioInterface(const PinocchioInterface& other);

  /**
   * Copy assignment operator
   * Keeps a pointer to the shared robot model.
   */
  PinocchioInterface& operator=(const PinocchioInterface& rhs);

  /** Get the pinocchio model */
  const PinocchioModel& getModel() const { return *robotModelPtr_; }

  /** Get the pinocchio data */
  PinocchioData& getData() { return *robotDataPtr_; }

  /**
   * Gets the pose of a body in the (pinocchio) world frame
   *
   * @param[in] bodyName name of the body (corresponds to the pinocchio name, which is usually the URDF link name)
   * @param[in] q joint configuration
   * @return the body pose
   * TODO(perry) make this const by caching or mutabling the robotDataPtr_
   */
  Pose<SCALAR> getBodyPoseInWorldFrame(const std::string bodyName, const Eigen::Matrix<SCALAR, Eigen::Dynamic, 1>& q);

<<<<<<< HEAD
  void computeAllJacobians(const Eigen::Matrix<SCALAR, Eigen::Dynamic, 1>& q);

  MatrixX getJacobianOfJoint(pinocchio::JointIndex jointIndex);

  Pose<SCALAR> getJointPose(pinocchio::JointIndex jointIndex, const Eigen::Matrix<SCALAR, Eigen::Dynamic, 1>& q);

  /**
   * Prints some debug info of the pinocchio model.
   */
=======
  /** Cast pinocchio interface to CppAD scalar type. */
  static PinocchioInterface<ad_scalar_t> castToCppAd(const PinocchioInterface<scalar_t>& interface);

  /** Prints some debug info of the pinocchio model. */
>>>>>>> ef8d83f7
  void display();

 private:
  std::shared_ptr<const PinocchioModel> robotModelPtr_;
  std::unique_ptr<PinocchioData> robotDataPtr_;
};

extern template class PinocchioInterface<scalar_t>;
extern template class PinocchioInterface<ad_scalar_t>;

}  // namespace ocs2<|MERGE_RESOLUTION|>--- conflicted
+++ resolved
@@ -78,8 +78,6 @@
    */
   explicit PinocchioInterface(const PinocchioModel& model);
 
-  using MatrixX = Eigen::Matrix<SCALAR, Eigen::Dynamic, Eigen::Dynamic>;
-
   /**
    * Load pinocchio model from URDF
    * @param[in] urdfFile Path to URDF
@@ -117,22 +115,16 @@
    */
   Pose<SCALAR> getBodyPoseInWorldFrame(const std::string bodyName, const Eigen::Matrix<SCALAR, Eigen::Dynamic, 1>& q);
 
-<<<<<<< HEAD
   void computeAllJacobians(const Eigen::Matrix<SCALAR, Eigen::Dynamic, 1>& q);
 
   MatrixX getJacobianOfJoint(pinocchio::JointIndex jointIndex);
 
   Pose<SCALAR> getJointPose(pinocchio::JointIndex jointIndex, const Eigen::Matrix<SCALAR, Eigen::Dynamic, 1>& q);
 
-  /**
-   * Prints some debug info of the pinocchio model.
-   */
-=======
   /** Cast pinocchio interface to CppAD scalar type. */
   static PinocchioInterface<ad_scalar_t> castToCppAd(const PinocchioInterface<scalar_t>& interface);
 
   /** Prints some debug info of the pinocchio model. */
->>>>>>> ef8d83f7
   void display();
 
  private:
