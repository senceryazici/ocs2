/******************************************************************************
Copyright (c) 2017, Farbod Farshidian. All rights reserved.

Redistribution and use in source and binary forms, with or without
modification, are permitted provided that the following conditions are met:

 * Redistributions of source code must retain the above copyright notice, this
  list of conditions and the following disclaimer.

 * Redistributions in binary form must reproduce the above copyright notice,
  this list of conditions and the following disclaimer in the documentation
  and/or other materials provided with the distribution.

 * Neither the name of the copyright holder nor the names of its
  contributors may be used to endorse or promote products derived from
  this software without specific prior written permission.

THIS SOFTWARE IS PROVIDED BY THE COPYRIGHT HOLDERS AND CONTRIBUTORS "AS IS"
AND ANY EXPRESS OR IMPLIED WARRANTIES, INCLUDING, BUT NOT LIMITED TO, THE
IMPLIED WARRANTIES OF MERCHANTABILITY AND FITNESS FOR A PARTICULAR PURPOSE ARE
DISCLAIMED. IN NO EVENT SHALL THE COPYRIGHT HOLDER OR CONTRIBUTORS BE LIABLE
FOR ANY DIRECT, INDIRECT, INCIDENTAL, SPECIAL, EXEMPLARY, OR CONSEQUENTIAL
DAMAGES (INCLUDING, BUT NOT LIMITED TO, PROCUREMENT OF SUBSTITUTE GOODS OR
SERVICES; LOSS OF USE, DATA, OR PROFITS; OR BUSINESS INTERRUPTION) HOWEVER
CAUSED AND ON ANY THEORY OF LIABILITY, WHETHER IN CONTRACT, STRICT LIABILITY,
OR TORT (INCLUDING NEGLIGENCE OR OTHERWISE) ARISING IN ANY WAY OUT OF THE USE
OF THIS SOFTWARE, EVEN IF ADVISED OF THE POSSIBILITY OF SUCH DAMAGE.
 ******************************************************************************/

//
// Created by rgrandia on 26.02.20.
//

#pragma once

#include "ocs2_qp_solver/QpSolverTypes.h"
#include "ocs2_qp_solver/QpTrajectories.h"

#include <ocs2_core/constraint/LinearConstraint.h>
#include <ocs2_core/cost/QuadraticCostFunction.h>
#include <ocs2_core/dynamics/LinearSystemDynamics.h>

namespace ocs2 {
namespace qp_solver {

/** Get random positive definite costs of n states and m inputs */
inline ScalarFunctionQuadraticApproximation getRandomCost(int n, int m) {
  matrix_t QPPR = matrix_t::Random(n + m, n + m);
  QPPR = QPPR.transpose() * QPPR;
  ScalarFunctionQuadraticApproximation cost;
  cost.dfdxx = QPPR.topLeftCorner(n, n);
  cost.dfdux = QPPR.bottomLeftCorner(m, n);
  cost.dfduu = QPPR.bottomRightCorner(m, m);
  cost.dfdx = vector_t::Random(n);
  cost.dfdu = vector_t::Random(m);
  cost.f = std::rand() / static_cast<scalar_t>(RAND_MAX);
  return cost;
}

inline std::unique_ptr<ocs2::QuadraticCostFunction> getOcs2Cost(const ScalarFunctionQuadraticApproximation& cost,
                                                                const ScalarFunctionQuadraticApproximation& costFinal) {
  return std::unique_ptr<ocs2::QuadraticCostFunction>(new ocs2::QuadraticCostFunction(cost.dfdxx, cost.dfduu, costFinal.dfdxx, cost.dfdux));
}

/** Get random linear dynamics of n states and m inputs */
inline VectorFunctionLinearApproximation getRandomDynamics(int n, int m) {
  VectorFunctionLinearApproximation dynamics;
  dynamics.dfdx = matrix_t::Random(n, n);
  dynamics.dfdu = matrix_t::Random(n, m);
  dynamics.f = vector_t::Random(n);
  return dynamics;
}

inline std::unique_ptr<ocs2::LinearSystemDynamics> getOcs2Dynamics(const VectorFunctionLinearApproximation& dynamics) {
  return std::unique_ptr<ocs2::LinearSystemDynamics>(new ocs2::LinearSystemDynamics(dynamics.dfdx, dynamics.dfdu));
}

/** Get random nc linear constraints of n states, and m inputs */
inline VectorFunctionLinearApproximation getRandomConstraints(int n, int m, int nc) {
  VectorFunctionLinearApproximation constraints;
  constraints.dfdx = dynamic_matrix_t::Random(nc, n);
  constraints.dfdu = dynamic_matrix_t::Random(nc, m);
  constraints.f = dynamic_vector_t::Random(nc);
  return constraints;
}

template <size_t STATE_DIM, size_t INPUT_DIM>
std::unique_ptr<ocs2::LinearConstraint<STATE_DIM, INPUT_DIM>> getOcs2Constraints(
    const VectorFunctionLinearApproximation& stateInputConstraints, const VectorFunctionLinearApproximation& stateOnlyConstraints,
    const VectorFunctionLinearApproximation& finalStateOnlyConstraints) {
  using constraint_t = ocs2::LinearConstraint<STATE_DIM, INPUT_DIM>;

  const auto numStateInputConstraint = stateInputConstraints.f.size();
  typename constraint_t::constraint1_vector_t e;
  e.head(numStateInputConstraint) = stateInputConstraints.f;
  typename constraint_t::constraint1_state_matrix_t C;
  C.topRows(numStateInputConstraint) = stateInputConstraints.dfdx;
  typename constraint_t::constraint1_input_matrix_t D;
  D.topRows(numStateInputConstraint) = stateInputConstraints.dfdu;

  const auto numStateOnlyConstraint = stateOnlyConstraints.f.size();
  typename constraint_t::constraint2_vector_t h;
  h.head(numStateOnlyConstraint) = stateOnlyConstraints.f;
  typename constraint_t::constraint2_state_matrix_t F;
  F.topRows(numStateOnlyConstraint) = stateOnlyConstraints.dfdx;

  const auto numStateOnlyFinalConstraint = finalStateOnlyConstraints.f.size();
  typename constraint_t::constraint2_vector_t h_f;
  h_f.head(numStateOnlyFinalConstraint) = finalStateOnlyConstraints.f;
  typename constraint_t::constraint2_state_matrix_t F_f;
  F_f.topRows(numStateOnlyFinalConstraint) = finalStateOnlyConstraints.dfdx;

  return std::unique_ptr<constraint_t>(
      new constraint_t(numStateInputConstraint, e, C, D, numStateOnlyConstraint, h, F, numStateOnlyFinalConstraint, h_f, F_f));
}

inline ContinuousTrajectory getRandomTrajectory(int N, int n, int m, scalar_t dt) {
<<<<<<< HEAD
  ContinuousTrajectory trajectory = {.timeTrajectory = scalar_array_t(N + 1),
                                     .stateTrajectory = dynamic_vector_array_t(N + 1),
                                     .inputTrajectory = dynamic_vector_array_t(N)};
=======
  ContinuousTrajectory trajectory = {
      .timeTrajectory = scalar_array_t(N + 1), .stateTrajectory = vector_array_t(N + 1), .inputTrajectory = vector_array_t(N)};
>>>>>>> 4f292341
  auto t = -dt;
  std::generate(trajectory.timeTrajectory.begin(), trajectory.timeTrajectory.end(), [&t, dt]() {
    t += dt;
    return t;
  });
<<<<<<< HEAD
  std::generate(trajectory.stateTrajectory.begin(), trajectory.stateTrajectory.end(), [n]() { return dynamic_vector_t::Random(n); });
  std::generate(trajectory.inputTrajectory.begin(), trajectory.inputTrajectory.end(), [m]() { return dynamic_vector_t::Random(m); });
=======
  std::generate(trajectory.stateTrajectory.begin(), trajectory.stateTrajectory.end(), [n]() { return vector_t::Random(n); });
  std::generate(trajectory.inputTrajectory.begin(), trajectory.inputTrajectory.end(), [m]() { return vector_t::Random(m); });
>>>>>>> 4f292341
  return trajectory;
}

inline std::vector<LinearQuadraticStage> generateRandomLqProblem(int N, int nx, int nu, int nc) {
  std::vector<LinearQuadraticStage> lqProblem;
  lqProblem.reserve(N + 1);

  for (int k = 0; k < N; ++k) {
    lqProblem.emplace_back(getRandomCost(nx, nu), getRandomDynamics(nx, nu), getRandomConstraints(nx, nu, nc));
  }

  // Terminal Cost
  lqProblem.emplace_back(getRandomCost(nx, 0), VectorFunctionLinearApproximation(), getRandomConstraints(nx, nu, nc));

  return lqProblem;
}

/**
 * Compares to Eigen vectors on equality.
 * @param tol : tolerance (default value is 1e-12, which is the default of isApprox().
 */
inline bool isEqual(const vector_t& lhs, const vector_t& rhs, scalar_t tol = Eigen::NumTraits<scalar_t>::dummy_precision()) {
  if (lhs.norm() > tol && rhs.norm() > tol) {
    return lhs.isApprox(rhs, tol);
  } else {
    return (lhs - rhs).norm() < tol;
  }
}

/**
 * Compares two trajectories on element-wise approximate equality
 * @param tol : tolerance (default value is 1e-12, which is the default of isApprox().
 * @return Vectors are of equal length and equal values.
 */
inline bool isEqual(const vector_array_t& v0, const vector_array_t& v1, scalar_t tol = Eigen::NumTraits<scalar_t>::dummy_precision()) {
  return (v0.size() == v1.size()) &&
         std::equal(v0.begin(), v0.end(), v1.begin(), [tol](const vector_t& lhs, const vector_t& rhs) { return isEqual(lhs, rhs, tol); });
}

}  // namespace qp_solver
}  // namespace ocs2<|MERGE_RESOLUTION|>--- conflicted
+++ resolved
@@ -78,63 +78,32 @@
 /** Get random nc linear constraints of n states, and m inputs */
 inline VectorFunctionLinearApproximation getRandomConstraints(int n, int m, int nc) {
   VectorFunctionLinearApproximation constraints;
-  constraints.dfdx = dynamic_matrix_t::Random(nc, n);
-  constraints.dfdu = dynamic_matrix_t::Random(nc, m);
-  constraints.f = dynamic_vector_t::Random(nc);
+  constraints.dfdx = matrix_t::Random(nc, n);
+  constraints.dfdu = matrix_t::Random(nc, m);
+  constraints.f = vector_t::Random(nc);
   return constraints;
 }
 
-template <size_t STATE_DIM, size_t INPUT_DIM>
-std::unique_ptr<ocs2::LinearConstraint<STATE_DIM, INPUT_DIM>> getOcs2Constraints(
-    const VectorFunctionLinearApproximation& stateInputConstraints, const VectorFunctionLinearApproximation& stateOnlyConstraints,
-    const VectorFunctionLinearApproximation& finalStateOnlyConstraints) {
-  using constraint_t = ocs2::LinearConstraint<STATE_DIM, INPUT_DIM>;
-
-  const auto numStateInputConstraint = stateInputConstraints.f.size();
-  typename constraint_t::constraint1_vector_t e;
-  e.head(numStateInputConstraint) = stateInputConstraints.f;
-  typename constraint_t::constraint1_state_matrix_t C;
-  C.topRows(numStateInputConstraint) = stateInputConstraints.dfdx;
-  typename constraint_t::constraint1_input_matrix_t D;
-  D.topRows(numStateInputConstraint) = stateInputConstraints.dfdu;
-
-  const auto numStateOnlyConstraint = stateOnlyConstraints.f.size();
-  typename constraint_t::constraint2_vector_t h;
-  h.head(numStateOnlyConstraint) = stateOnlyConstraints.f;
-  typename constraint_t::constraint2_state_matrix_t F;
-  F.topRows(numStateOnlyConstraint) = stateOnlyConstraints.dfdx;
-
-  const auto numStateOnlyFinalConstraint = finalStateOnlyConstraints.f.size();
-  typename constraint_t::constraint2_vector_t h_f;
-  h_f.head(numStateOnlyFinalConstraint) = finalStateOnlyConstraints.f;
-  typename constraint_t::constraint2_state_matrix_t F_f;
-  F_f.topRows(numStateOnlyFinalConstraint) = finalStateOnlyConstraints.dfdx;
-
-  return std::unique_ptr<constraint_t>(
-      new constraint_t(numStateInputConstraint, e, C, D, numStateOnlyConstraint, h, F, numStateOnlyFinalConstraint, h_f, F_f));
+inline std::unique_ptr<ocs2::LinearConstraint> getOcs2Constraints(const VectorFunctionLinearApproximation& stateInputConstraints,
+                                                                  const VectorFunctionLinearApproximation& stateOnlyConstraints,
+                                                                  const VectorFunctionLinearApproximation& finalStateOnlyConstraints) {
+  return std::unique_ptr<ocs2::LinearConstraint>(
+      new ocs2::LinearConstraint(stateInputConstraints.f, stateInputConstraints.dfdx, stateInputConstraints.dfdu, stateOnlyConstraints.f,
+                                 stateOnlyConstraints.dfdx, finalStateOnlyConstraints.f, finalStateOnlyConstraints.dfdx));
 }
 
 inline ContinuousTrajectory getRandomTrajectory(int N, int n, int m, scalar_t dt) {
-<<<<<<< HEAD
-  ContinuousTrajectory trajectory = {.timeTrajectory = scalar_array_t(N + 1),
-                                     .stateTrajectory = dynamic_vector_array_t(N + 1),
-                                     .inputTrajectory = dynamic_vector_array_t(N)};
-=======
-  ContinuousTrajectory trajectory = {
-      .timeTrajectory = scalar_array_t(N + 1), .stateTrajectory = vector_array_t(N + 1), .inputTrajectory = vector_array_t(N)};
->>>>>>> 4f292341
+  ContinuousTrajectory trajectory;
+  trajectory.timeTrajectory = scalar_array_t(N + 1);
+  trajectory.stateTrajectory = vector_array_t(N + 1);
+  trajectory.inputTrajectory = vector_array_t(N);
   auto t = -dt;
   std::generate(trajectory.timeTrajectory.begin(), trajectory.timeTrajectory.end(), [&t, dt]() {
     t += dt;
     return t;
   });
-<<<<<<< HEAD
-  std::generate(trajectory.stateTrajectory.begin(), trajectory.stateTrajectory.end(), [n]() { return dynamic_vector_t::Random(n); });
-  std::generate(trajectory.inputTrajectory.begin(), trajectory.inputTrajectory.end(), [m]() { return dynamic_vector_t::Random(m); });
-=======
   std::generate(trajectory.stateTrajectory.begin(), trajectory.stateTrajectory.end(), [n]() { return vector_t::Random(n); });
   std::generate(trajectory.inputTrajectory.begin(), trajectory.inputTrajectory.end(), [m]() { return vector_t::Random(m); });
->>>>>>> 4f292341
   return trajectory;
 }
 
