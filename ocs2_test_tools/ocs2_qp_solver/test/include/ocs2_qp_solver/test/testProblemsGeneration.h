--- conflicted
+++ resolved
@@ -134,9 +134,6 @@
 }
 
 /**
-<<<<<<< HEAD
- * Compares to Eigen matrices on equality.
-=======
  * Compares two scalars on equality in way that is consistent with the check for vectors.
  * @param tol : tolerance (default value is 1e-12, which is the default of isApprox().
  */
@@ -146,7 +143,6 @@
 
 /**
  * Compares two Eigen matrices on equality.
->>>>>>> 3a3a22aa
  * @param tol : tolerance (default value is 1e-12, which is the default of isApprox().
  */
 inline bool isEqual(const matrix_t& lhs, const matrix_t& rhs, scalar_t tol = Eigen::NumTraits<scalar_t>::dummy_precision()) {
@@ -166,16 +162,6 @@
 inline bool isEqual(const std::vector<T>& v0, const std::vector<T>& v1, scalar_t tol = Eigen::NumTraits<scalar_t>::dummy_precision()) {
   return (v0.size() == v1.size()) &&
          std::equal(v0.begin(), v0.end(), v1.begin(), [tol](const T& lhs, const T& rhs) { return isEqual(lhs, rhs, tol); });
-}
-
-/**
- * Compares two trajectories on element-wise approximate equality
- * @param tol : tolerance (default value is 1e-12, which is the default of isApprox().
- * @return Matrices are of equal length and equal values.
- */
-inline bool isEqual(const matrix_array_t& v0, const matrix_array_t& v1, scalar_t tol = Eigen::NumTraits<scalar_t>::dummy_precision()) {
-  return (v0.size() == v1.size()) &&
-         std::equal(v0.begin(), v0.end(), v1.begin(), [tol](const matrix_t& lhs, const matrix_t& rhs) { return isEqual(lhs, rhs, tol); });
 }
 
 /** Checks QP feasibility and numerical conditioning */
