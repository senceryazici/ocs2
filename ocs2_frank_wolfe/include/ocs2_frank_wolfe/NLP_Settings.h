--- conflicted
+++ resolved
@@ -64,10 +64,4 @@
   bool useAscendingLineSearchNLP_;
 };
 
-<<<<<<< HEAD
-}  // namespace ocs2
-
-#endif /* NLP_SETTINGS_OCS2_H_ */
-=======
-}  // end of ocs2 namespace
->>>>>>> 6083e3fe
+}  // namespace ocs2