--- conflicted
+++ resolved
@@ -37,7 +37,6 @@
 
 using namespace ocs2;
 using vector3_t = Eigen::Matrix<scalar_t, 3, 1>;
-using vector3_ad_t = Eigen::Matrix<ad_scalar_t, 3, 1>;
 using matrix3_t = Eigen::Matrix<scalar_t, 3, 3>;
 using Quaternion_t = Eigen::Quaternion<scalar_t>;
 using Quaternion_ad_t = Eigen::Quaternion<ad_scalar_t>;
@@ -115,121 +114,4 @@
     ASSERT_TRUE(quaternionDistance(q, resultQuaternion).isZero(1e-5))
         << "q = " << q.coeffs().transpose() << ", resultQuaternion = " << resultQuaternion.coeffs().transpose();
   }
-<<<<<<< HEAD
-}
-
-TEST(RotationTransforms, rotationMatrixToAngleAxis) {
-  auto runTest = [](const AngleAxis_t& angleAxis) {
-    auto computedAngleAxis = rotationMatrixToAngleAxis<scalar_t>(angleAxis.toRotationMatrix());
-    const scalar_t vectol = 1e-6;
-    return (computedAngleAxis - angleAxis.angle() * angleAxis.axis()).norm() < vectol;
-  };
-  auto message = [](const AngleAxis_t& angleAxis) {
-    auto computedAngleAxis = rotationMatrixToAngleAxis<scalar_t>(angleAxis.toRotationMatrix());
-    std::stringstream ss;
-    ss << "Failed test for angle: " << angleAxis.angle() << ", axle: " << angleAxis.axis().transpose()
-       << "\n computed: " << computedAngleAxis.transpose() << ", should be " << (angleAxis.angle() * angleAxis.axis()).transpose();
-    return ss.str();
-  };
-
-  // Test edge cases
-  const scalar_t smallAngle = 1e-12;
-  const scalar_t smallAngle2 = 1e-6;
-  const scalar_array_t edgeCases = {0.0, smallAngle, smallAngle2, M_PI_2, M_PI - smallAngle2, M_PI - smallAngle, M_PI};
-  const std::vector<vector3_t> testDirections = {vector3_t::UnitX(), vector3_t::UnitY(), vector3_t::UnitZ(),
-                                                 vector3_t::Random().normalized()};
-
-  for (auto angle : edgeCases) {
-    for (const auto& axis : testDirections) {
-      EXPECT_TRUE(runTest({angle, axis})) << message({angle, axis});
-      EXPECT_TRUE(runTest({angle, -axis})) << message({angle, -axis});
-    }
-  }
-
-  // Test range of angles
-  const scalar_t dAngle = 1e-4;
-  for (scalar_t angle = 0.0; angle < M_PI; angle += dAngle) {
-    for (const auto& axis : testDirections) {
-      EXPECT_TRUE(runTest({angle, axis})) << message({angle, axis});
-      EXPECT_TRUE(runTest({angle, -axis})) << message({angle, -axis});
-    }
-  }
-}
-
-TEST(RotationTransforms, rotationErrorSign) {
-  // This just tests the sign correctness of the error. Edge cases are tested in rotationMatrixToAngleAxis
-
-  // Pick random rotations
-  Quaternion_t lhsToWorld = Quaternion_t(0.1, 0.2, 0.3, 0.4).normalized();
-  Quaternion_t rhsToWorld = Quaternion_t(0.5, 0.6, 0.7, 0.8).normalized();
-
-  // Compute rotation error in world
-  const auto errorInWorld = rotationErrorInWorld(lhsToWorld.toRotationMatrix(), rhsToWorld.toRotationMatrix());
-  const AngleAxis_t errorAngleAxis(errorInWorld.norm(), errorInWorld.normalized());
-
-  // Test for correct composition of the error
-  // Error = lhs [-] rhs => lhs = error [+] rhs
-  // Comparing as rotation removes ambiguity between the two quaternions that represent the same rotation.
-  ASSERT_TRUE(lhsToWorld.toRotationMatrix().isApprox((errorAngleAxis * rhsToWorld).toRotationMatrix()));
-}
-
-TEST(RotationTransforms, rotationErrorGlobalvsLocal) {
-  // This just tests the frame conventions of the error. Edge cases are tested in rotationMatrixToAngleAxis
-
-  // Pick random rotations
-  Quaternion_t lhsToWorld = Quaternion_t(0.1, 0.2, 0.3, 0.4).normalized();
-  Quaternion_t rhsToWorld = Quaternion_t(0.5, 0.6, 0.7, 0.8).normalized();
-
-  // Compute independently in world and local frame
-  const auto errorInWorld = rotationErrorInWorld(lhsToWorld.toRotationMatrix(), rhsToWorld.toRotationMatrix());
-  const auto errorInLocal = rotationErrorInLocal(lhsToWorld.toRotationMatrix(), rhsToWorld.toRotationMatrix());
-
-  // Test for equality in world frame. Both lhs and rhs frames are valid for the local representation.
-  ASSERT_TRUE(errorInWorld.isApprox(lhsToWorld * errorInLocal));
-  ASSERT_TRUE(errorInWorld.isApprox(rhsToWorld * errorInLocal));
-}
-
-TEST(RotationTransforms, rotationErrorGradientDescent) {
-  // Tests that the box minus rotation error has suitable gradients
-  auto adFunction = [](const ad_vector_t& x, const ad_vector_t& p, ad_vector_t& y) {
-    vector3_ad_t eulerAngles = x.head<3>();
-    vector3_ad_t eulerAnglesReference = p.head<3>();
-    y = rotationErrorInWorld(getRotationMatrixFromZyxEulerAngles(eulerAngles), getRotationMatrixFromZyxEulerAngles(eulerAnglesReference));
-  };
-
-  CppAdInterface adInterface(adFunction, 3, 3, "rotationErrorJacobianTest");
-  adInterface.createModels();
-
-  // Check Jacobian at origin. The Jacobian is not identity because the ZYX euler angles are stored in z - y - x order...
-  const matrix3_t originJacobian = (matrix3_t() << 0.0, 0.0, 1.0, 0.0, 1.0, 0.0, 1.0, 0.0, 0.0).finished();
-
-  matrix3_t jacOrigin = adInterface.getJacobian(vector3_t::Zero(), vector3_t::Zero());
-  ASSERT_LT((jacOrigin - originJacobian).norm(), 1e-6);
-
-  // Check Jacobian at full rotation
-  matrix3_t jac2Pi = adInterface.getJacobian(vector3_t::Zero(), vector3_t{0.0, 0.0, 2.0 * M_PI});
-  ASSERT_LT((jac2Pi - originJacobian).norm(), 1e-6);
-
-  auto gradientDescent = [&](const vector3_t& eulerAnglesStart, vector3_t eulerAnglesReference) {
-    vector3_t eulerAngles = eulerAnglesStart;
-    for (int i = 0; i < 1000; i++) {
-      matrix3_t jac = adInterface.getJacobian(eulerAngles, eulerAnglesReference);
-      vector3_t error = adInterface.getFunctionValue(eulerAngles, eulerAnglesReference);
-      // Take step with fixed step size
-      eulerAngles -= 0.1 * jac.fullPivHouseholderQr().solve(error);
-    }
-    return eulerAngles;
-  };
-
-  // Able to do gradient descent with exactly Pi offset
-  vector3_t eulerAngles = vector3_t::Zero();
-  vector3_t eulerAnglesReference = vector3_t{0.0, 0.0, M_PI};
-  ASSERT_LT((gradientDescent(eulerAngles, eulerAnglesReference) - eulerAnglesReference).norm(), 1e-6);
-
-  // Able to do gradient descent between random angles
-  eulerAngles = vector3_t::Random();
-  eulerAnglesReference = vector3_t::Random();
-  ASSERT_LT((gradientDescent(eulerAngles, eulerAnglesReference) - eulerAnglesReference).norm(), 1e-6);
-=======
->>>>>>> 55d85552
 }